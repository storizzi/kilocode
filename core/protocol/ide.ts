--- conflicted
+++ resolved
@@ -11,16 +11,12 @@
   Range,
   RangeInFile,
   Thread,
-<<<<<<< HEAD
-} from "..";
-=======
 } from "../";
 import { ControlPlaneSessionInfo } from "../control-plane/client";
 
 export interface GetGhTokenArgs {
   force?: boolean;
 }
->>>>>>> 31383918
 
 export type ToIdeFromWebviewOrCoreProtocol = {
   // Methods from IDE type
@@ -86,9 +82,6 @@
 
   gotoDefinition: [{ location: Location }, RangeInFile[]];
 
-<<<<<<< HEAD
-  getGitHubAuthToken: [undefined, string | undefined];
-=======
   getGitHubAuthToken: [GetGhTokenArgs, string | undefined];
   getControlPlaneSessionInfo: [
     { silent: boolean },
@@ -104,5 +97,4 @@
     { sessionInfo: ControlPlaneSessionInfo | undefined },
     void,
   ];
->>>>>>> 31383918
 };