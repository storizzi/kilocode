import { Tool } from "../..";

import { BUILT_IN_GROUP_NAME, BuiltInToolNames } from "../builtIn";

export const viewRepoMapTool: Tool = {
  type: "function",
  displayTitle: "View Repo Map",
  wouldLikeTo: "view the repository map",
  isCurrently: "getting the repository map",
  hasAlready: "viewed the repository map",
  readonly: true,
  isInstant: true,
  group: BUILT_IN_GROUP_NAME,
  function: {
    name: BuiltInToolNames.ViewRepoMap,
    description: "View the repository map",
    parameters: {
      type: "object",
      properties: {},
    },
  },
<<<<<<< HEAD
  systemMessageDescription: {
    prefix: `To view the repository map, use the ${BuiltInToolNames.ViewRepoMap} tool. This will provide a visual representation of the project's structure and organization.`,
  },
=======
  defaultToolPolicy: "allowedWithPermission",
  systemMessageDescription: createSystemMessageExampleCall(
    BuiltInToolNames.ViewRepoMap,
    `To view the repository map, use the ${BuiltInToolNames.ViewRepoMap} tool. This will provide a visual representation of the project's structure and organization.`,
    [],
  ),
>>>>>>> adba70b9
};<|MERGE_RESOLUTION|>--- conflicted
+++ resolved
@@ -19,16 +19,8 @@
       properties: {},
     },
   },
-<<<<<<< HEAD
   systemMessageDescription: {
     prefix: `To view the repository map, use the ${BuiltInToolNames.ViewRepoMap} tool. This will provide a visual representation of the project's structure and organization.`,
   },
-=======
   defaultToolPolicy: "allowedWithPermission",
-  systemMessageDescription: createSystemMessageExampleCall(
-    BuiltInToolNames.ViewRepoMap,
-    `To view the repository map, use the ${BuiltInToolNames.ViewRepoMap} tool. This will provide a visual representation of the project's structure and organization.`,
-    [],
-  ),
->>>>>>> adba70b9
 };