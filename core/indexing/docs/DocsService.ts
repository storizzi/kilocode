--- conflicted
+++ resolved
@@ -18,11 +18,8 @@
 import { FromCoreProtocol, ToCoreProtocol } from "../../protocol";
 import { IMessenger } from "../../protocol/messenger";
 import { fetchFavicon, getFaviconBase64 } from "../../util/fetchFavicon";
-<<<<<<< HEAD
 import { IMessenger } from "../../protocol/messenger";
-=======
 import { GlobalContext } from "../../util/GlobalContext";
->>>>>>> dfb315a3
 import {
   editConfigJson,
   getDocsSqlitePath,
