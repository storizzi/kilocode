--- conflicted
+++ resolved
@@ -61,18 +61,17 @@
       ) {
         return true;
       }
-<<<<<<< HEAD
+
       // LGAI EXAONE models expose an OpenAI-compatible API with tool
       // calling support when served via frameworks like vLLM
       if (model.toLowerCase().includes("exaone")) {
         return true;
       }
 
-=======
       if (model.toLowerCase().includes("gpt-oss")) {
         return true;
       }
->>>>>>> 3303403d
+
       // https://ai.google.dev/gemma/docs/capabilities/function-calling
       if (model.toLowerCase().startsWith("gemma")) {
         return true;
@@ -187,11 +186,8 @@
           "firefunction-v2",
           "mistral",
           "devstral",
-<<<<<<< HEAD
           "exaone",
-=======
           "gpt-oss",
->>>>>>> 3303403d
         ].some((part) => modelName.toLowerCase().includes(part))
       ) {
         return true;
@@ -340,8 +336,6 @@
     [/gpt/, /4/],
     [/claude/, /sonnet/, /3\.5|3\.7|3-5|3-7|-4/],
     [/claude/, /opus/, /-4/],
-    // EXAONE 4.0, 4.0-1, and 4.0.1 variants
-    [/exaone/, /4\.0(?:[-.]1)?/],
   ];
   for (const combo of recs) {
     if (combo.every((regex) => modelName.toLowerCase().match(regex))) {
