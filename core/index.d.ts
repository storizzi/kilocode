import Parser from "web-tree-sitter";
import { GetGhTokenArgs } from "./protocol/ide";

declare global {
  interface Window {
    ide?: "vscode";
    windowId: string;
    serverUrl: string;
    vscMachineId: string;
    vscMediaUrl: string;
    fullColorTheme?: {
      rules?: {
        token?: string;
        foreground?: string;
      }[];
    };
    colorThemeName?: string;
    workspacePaths?: string[];
    postIntellijMessage?: (
      messageType: string,
      data: any,
      messageIde: string,
    ) => void;
  }
}

export interface ChunkWithoutID {
  content: string;
  startLine: number;
  endLine: number;
  signature?: string;
  otherMetadata?: { [key: string]: any };
}

export interface Chunk extends ChunkWithoutID {
  digest: string;
  filepath: string;
  index: number; // Index of the chunk in the document at filepath
}

export interface IndexingProgressUpdate {
  progress: number;
  desc: string;
  shouldClearIndexes?: boolean;
  status:
    | "loading"
    | "indexing"
    | "done"
    | "failed"
    | "paused"
    | "disabled"
    | "cancelled";
  debugInfo?: string;
}

// This is more or less a V2 of IndexingProgressUpdate for docs etc.
export interface IndexingStatus {
  id: string;
  type: "docs";
  progress: number;
  description: string;
  status: "indexing" | "complete" | "paused" | "failed" | "aborted" | "pending";
  embeddingsProviderId: string;
  isReindexing?: boolean;
  debugInfo?: string;
  title: string;
  icon?: string;
  url?: string;
}

export type PromptTemplateFunction = (
  history: ChatMessage[],
  otherData: Record<string, string>,
) => string | ChatMessage[];

export type PromptTemplate = string | PromptTemplateFunction;

export interface ILLM extends LLMOptions {
  get providerName(): string;

  uniqueId: string;
  model: string;

  title?: string;
  systemMessage?: string;
  contextLength: number;
  maxStopWords?: number;
  completionOptions: CompletionOptions;
  requestOptions?: RequestOptions;
  promptTemplates?: Record<string, PromptTemplate>;
  templateMessages?: (messages: ChatMessage[]) => string;
  writeLog?: (str: string) => Promise<void>;
  llmRequestHook?: (model: string, prompt: string) => any;
  apiKey?: string;
  apiBase?: string;
  cacheBehavior?: CacheBehavior;

  deployment?: string;
  apiVersion?: string;
  apiType?: string;
  region?: string;
  projectId?: string;

  // Embedding options
  embeddingId: string;
  maxEmbeddingChunkSize: number;
  maxEmbeddingBatchSize: number;

  complete(
    prompt: string,
    signal: AbortSignal,
    options?: LLMFullCompletionOptions,
  ): Promise<string>;

  streamComplete(
    prompt: string,
    signal: AbortSignal,
    options?: LLMFullCompletionOptions,
  ): AsyncGenerator<string, PromptLog>;

  streamFim(
    prefix: string,
    suffix: string,
    signal: AbortSignal,
    options?: LLMFullCompletionOptions,
  ): AsyncGenerator<string, PromptLog>;

  streamChat(
    messages: ChatMessage[],
    signal: AbortSignal,
    options?: LLMFullCompletionOptions,
  ): AsyncGenerator<ChatMessage, PromptLog>;

  chat(
    messages: ChatMessage[],
    signal: AbortSignal,
    options?: LLMFullCompletionOptions,
  ): Promise<ChatMessage>;

  embed(chunks: string[]): Promise<number[][]>;

  rerank(query: string, chunks: Chunk[]): Promise<number[]>;

  countTokens(text: string): number;

  supportsImages(): boolean;

  supportsCompletions(): boolean;

  supportsPrefill(): boolean;

  supportsFim(): boolean;

  listModels(): Promise<string[]>;

  renderPromptTemplate(
    template: PromptTemplate,
    history: ChatMessage[],
    otherData: Record<string, string>,
    canPutWordsInModelsMouth?: boolean,
  ): string | ChatMessage[];
}

export type ContextProviderType = "normal" | "query" | "submenu";

export interface ContextProviderDescription {
  title: ContextProviderName;
  displayTitle: string;
  description: string;
  renderInlineAs?: string;
  type: ContextProviderType;
  dependsOnIndexing?: boolean;
}

export type FetchFunction = (url: string | URL, init?: any) => Promise<any>;

export interface ContextProviderExtras {
  config: ContinueConfig;
  fullInput: string;
  embeddingsProvider: ILLM;
  reranker: ILLM | undefined;
  llm: ILLM;
  ide: IDE;
  selectedCode: RangeInFile[];
  fetch: FetchFunction;
}

export interface LoadSubmenuItemsArgs {
  config: ContinueConfig;
  ide: IDE;
  fetch: FetchFunction;
}

export interface CustomContextProvider {
  title: string;
  displayTitle?: string;
  description?: string;
  renderInlineAs?: string;
  type?: ContextProviderType;

  getContextItems(
    query: string,
    extras: ContextProviderExtras,
  ): Promise<ContextItem[]>;

  loadSubmenuItems?: (
    args: LoadSubmenuItemsArgs,
  ) => Promise<ContextSubmenuItem[]>;
}

export interface ContextSubmenuItem {
  id: string;
  title: string;
  description: string;
  icon?: string;
  metadata?: any;
}

export interface SiteIndexingConfig {
  title: string;
  startUrl: string;
  rootUrl?: string;
  maxDepth?: number;
  faviconUrl?: string;
}

export interface SiteIndexingConfig {
  startUrl: string;
  rootUrl?: string;
  title: string;
  maxDepth?: number;
}

export interface IContextProvider {
  get description(): ContextProviderDescription;

  getContextItems(
    query: string,
    extras: ContextProviderExtras,
  ): Promise<ContextItem[]>;

  loadSubmenuItems(args: LoadSubmenuItemsArgs): Promise<ContextSubmenuItem[]>;
}

export interface Checkpoint {
  [filepath: string]: string;
}

export interface Session {
  sessionId: string;
  title: string;
  workspaceDirectory: string;
  history: ChatHistoryItem[];
}

export interface SessionMetadata {
  sessionId: string;
  title: string;
  dateCreated: string;
  workspaceDirectory: string;
}

export interface RangeInFile {
  filepath: string;
  range: Range;
}

export interface Location {
  filepath: string;
  position: Position;
}

export interface FileWithContents {
  filepath: string;
  contents: string;
}

export interface Range {
  start: Position;
  end: Position;
}

export interface Position {
  line: number;
  character: number;
}

export interface FileEdit {
  filepath: string;
  range: Range;
  replacement: string;
}

export interface ContinueError {
  title: string;
  message: string;
}

export interface CompletionOptions extends BaseCompletionOptions {
  model: string;
}

export type ChatMessageRole = "user" | "assistant" | "system" | "tool";

export interface MessagePart {
  type: "text" | "imageUrl";
  text?: string;
  imageUrl?: { url: string };
}

export type MessageContent = string | MessagePart[];

export interface ToolCall {
  id: string;
  type: "function";
  function: {
    name: string;
    arguments: string;
  };
}

export interface ToolCallDelta {
  id?: string;
  type?: "function";
  function?: {
    name?: string;
    arguments?: string;
  };
}

export interface ToolResultChatMessage {
  role: "tool";
  content: string;
  toolCallId: string;
}

export interface UserChatMessage {
  role: "user";
  content: MessageContent;
}

export interface AssistantChatMessage {
  role: "assistant";
  content: MessageContent;
  toolCalls?: ToolCallDelta[];
}

export interface SystemChatMessage {
  role: "system";
  content: string;
}

export type ChatMessage =
  | UserChatMessage
  | AssistantChatMessage
  | SystemChatMessage
  | ToolResultChatMessage;

export interface ContextItemId {
  providerTitle: string;
  itemId: string;
}

export type ContextItemUriTypes = "file" | "url";

export interface ContextItemUri {
  type: ContextItemUriTypes;
  value: string;
}

export interface ContextItem {
  content: string;
  name: string;
  description: string;
  editing?: boolean;
  editable?: boolean;
  icon?: string;
  uri?: ContextItemUri;
  hidden?: boolean;
}

export interface ContextItemWithId extends ContextItem {
  id: ContextItemId;
}

export interface InputModifiers {
  useCodebase: boolean;
  noContext: boolean;
}

export interface SymbolWithRange extends RangeInFile {
  name: string;
  type: Parser.SyntaxNode["type"];
  content: string;
}

export type FileSymbolMap = Record<string, SymbolWithRange[]>;

export interface PromptLog {
  modelTitle: string;
  completionOptions: CompletionOptions;
  prompt: string;
  completion: string;
}

export type MessageModes = "chat" | "edit";

export type ToolStatus =
  | "generating"
  | "generated"
  | "calling"
  | "done"
  | "canceled";

// Will exist only on "assistant" messages with tool calls
interface ToolCallState {
  toolCallId: string;
  toolCall: ToolCall;
  status: ToolStatus;
  parsedArgs: any;
  output?: ContextItem[];
}

export interface ChatHistoryItem {
  message: ChatMessage;
  contextItems: ContextItemWithId[];
  editorState?: any;
  modifiers?: InputModifiers;
  promptLogs?: PromptLog[];
  toolCallState?: ToolCallState;
  isGatheringContext?: boolean;
  checkpoint?: Checkpoint;
  isBeforeCheckpoint?: boolean;
}

export interface LLMFullCompletionOptions extends BaseCompletionOptions {
  log?: boolean;
  model?: string;
}

export type ToastType = "info" | "error" | "warning";

export interface LLMOptions {
  model: string;

  title?: string;
  uniqueId?: string;
  systemMessage?: string;
  contextLength?: number;
  maxStopWords?: number;
  completionOptions?: CompletionOptions;
  requestOptions?: RequestOptions;
  template?: TemplateType;
  promptTemplates?: Record<string, PromptTemplate>;
  templateMessages?: (messages: ChatMessage[]) => string;
  writeLog?: (str: string) => Promise<void>;
  llmRequestHook?: (model: string, prompt: string) => any;
  apiKey?: string;
  aiGatewaySlug?: string;
  apiBase?: string;
  cacheBehavior?: CacheBehavior;

  useLegacyCompletionsEndpoint?: boolean;

  // Embedding options
  embeddingId?: string;
  maxEmbeddingChunkSize?: number;
  maxEmbeddingBatchSize?: number;

  // Cloudflare options
  accountId?: string;

  // Azure options
  deployment?: string;
  apiVersion?: string;
  apiType?: string;

  // AWS options
  profile?: string;
  modelArn?: string;

  // AWS and GCP Options
  region?: string;

  // GCP Options
  capabilities?: ModelCapability;

  // GCP and Watsonx Options
  projectId?: string;

  // IBM watsonx Options
  deploymentId?: string;
}

type RequireAtLeastOne<T, Keys extends keyof T = keyof T> = Pick<
  T,
  Exclude<keyof T, Keys>
> &
  {
    [K in Keys]-?: Required<Pick<T, K>> & Partial<Pick<T, Exclude<Keys, K>>>;
  }[Keys];

export interface CustomLLMWithOptionals {
  options: LLMOptions;
  streamCompletion?: (
    prompt: string,
    signal: AbortSignal,
    options: CompletionOptions,
    fetch: (input: RequestInfo | URL, init?: RequestInit) => Promise<Response>,
  ) => AsyncGenerator<string>;
  streamChat?: (
    messages: ChatMessage[],
    signal: AbortSignal,
    options: CompletionOptions,
    fetch: (input: RequestInfo | URL, init?: RequestInit) => Promise<Response>,
  ) => AsyncGenerator<string>;
  listModels?: (
    fetch: (input: RequestInfo | URL, init?: RequestInit) => Promise<Response>,
  ) => Promise<string[]>;
}

/**
 * The LLM interface requires you to specify either `streamCompletion` or `streamChat` (or both).
 */
export type CustomLLM = RequireAtLeastOne<
  CustomLLMWithOptionals,
  "streamCompletion" | "streamChat"
>;

// IDE

export type DiffLineType = "new" | "old" | "same";

export interface DiffLine {
  type: DiffLineType;
  line: string;
}

export interface Problem {
  filepath: string;
  range: Range;
  message: string;
}

export interface Thread {
  name: string;
  id: number;
}

export type IdeType = "vscode" | "jetbrains";

export interface IdeInfo {
  ideType: IdeType;
  name: string;
  version: string;
  remoteName: string;
  extensionVersion: string;
}

export interface BranchAndDir {
  branch: string;
  directory: string;
}

export interface IndexTag extends BranchAndDir {
  artifactId: string;
}

export enum FileType {
  Unkown = 0,
  File = 1,
  Directory = 2,
  SymbolicLink = 64,
}

export interface IdeSettings {
  remoteConfigServerUrl: string | undefined;
  remoteConfigSyncPeriod: number;
  userToken: string;
  enableControlServerBeta: boolean;
  pauseCodebaseIndexOnStart: boolean;
  enableDebugLogs: boolean;
}

export interface FileStats {
  size: number;
  lastModified: number;
}

/** Map of file name to stats */
export type FileStatsMap = {
  [path: string]: FileStats;
};

export interface IDE {
  getIdeInfo(): Promise<IdeInfo>;

  getIdeSettings(): Promise<IdeSettings>;

  getDiff(includeUnstaged: boolean): Promise<string[]>;

  getClipboardContent(): Promise<{ text: string; copiedAt: string }>;

  isTelemetryEnabled(): Promise<boolean>;

  getUniqueId(): Promise<string>;

  getTerminalContents(): Promise<string>;

  getDebugLocals(threadIndex: number): Promise<string>;

  getTopLevelCallStackSources(
    threadIndex: number,
    stackDepth: number,
  ): Promise<string[]>;

  getAvailableThreads(): Promise<Thread[]>;

  getWorkspaceDirs(): Promise<string[]>;

  getWorkspaceConfigs(): Promise<ContinueRcJson[]>;

  fileExists(fileUri: string): Promise<boolean>;

  writeFile(path: string, contents: string): Promise<void>;

  showVirtualFile(title: string, contents: string): Promise<void>;

  openFile(path: string): Promise<void>;

  openUrl(url: string): Promise<void>;

  runCommand(command: string): Promise<void>;

  saveFile(fileUri: string): Promise<void>;

  readFile(fileUri: string): Promise<string>;

  readRangeInFile(fileUri: string, range: Range): Promise<string>;

  showLines(fileUri: string, startLine: number, endLine: number): Promise<void>;

  getOpenFiles(): Promise<string[]>;

  getCurrentFile(): Promise<
    | undefined
    | {
        isUntitled: boolean;
        path: string;
        contents: string;
      }
  >;

  getPinnedFiles(): Promise<string[]>;

  getSearchResults(query: string): Promise<string>;

  subprocess(command: string, cwd?: string): Promise<[string, string]>;

  getProblems(fileUri?: string | undefined): Promise<Problem[]>;

  getBranch(dir: string): Promise<string>;

  getTags(artifactId: string): Promise<IndexTag[]>;

  getRepoName(dir: string): Promise<string | undefined>;

  showToast(
    type: ToastType,
    message: string,
    ...otherParams: any[]
  ): Promise<any>;

  getGitRootPath(dir: string): Promise<string | undefined>;

  listDir(dir: string): Promise<[string, FileType][]>;

  getFileStats(files: string[]): Promise<FileStatsMap>;

  getGitHubAuthToken(args: GetGhTokenArgs): Promise<string | undefined>;

  // LSP
  gotoDefinition(location: Location): Promise<RangeInFile[]>;

  // Callbacks
  onDidChangeActiveTextEditor(callback: (fileUri: string) => void): void;
}

// Slash Commands

export interface ContinueSDK {
  ide: IDE;
  llm: ILLM;
  addContextItem: (item: ContextItemWithId) => void;
  history: ChatMessage[];
  input: string;
  params?: { [key: string]: any } | undefined;
  contextItems: ContextItemWithId[];
  selectedCode: RangeInFile[];
  config: ContinueConfig;
  fetch: FetchFunction;
}

export interface SlashCommand {
  name: string;
  description: string;
  params?: { [key: string]: any };
  run: (sdk: ContinueSDK) => AsyncGenerator<string | undefined>;
}

// Config

export type StepName =
  | "AnswerQuestionChroma"
  | "GenerateShellCommandStep"
  | "EditHighlightedCodeStep"
  | "ShareSessionStep"
  | "CommentCodeStep"
  | "ClearHistoryStep"
  | "StackOverflowStep"
  | "OpenConfigStep"
  | "GenerateShellCommandStep"
  | "DraftIssueStep";

export type ContextProviderName =
  | "diff"
  | "github"
  | "terminal"
  | "debugger"
  | "open"
  | "google"
  | "search"
  | "tree"
  | "http"
  | "codebase"
  | "problems"
  | "folder"
  | "jira"
  | "postgres"
  | "database"
  | "code"
  | "docs"
  | "gitlab-mr"
  | "os"
  | "currentFile"
  | "greptile"
  | "outline"
  | "continue-proxy"
  | "highlights"
  | "file"
  | "issue"
  | "repo-map"
  | "url"
<<<<<<< HEAD
  | "commit"
=======
  | "clipboard"
>>>>>>> f14e4111
  | string;

export type TemplateType =
  | "llama2"
  | "alpaca"
  | "zephyr"
  | "phi2"
  | "phind"
  | "anthropic"
  | "chatml"
  | "none"
  | "openchat"
  | "deepseek"
  | "xwin-coder"
  | "neural-chat"
  | "codellama-70b"
  | "llava"
  | "gemma"
  | "granite"
  | "llama3";

export interface RequestOptions {
  timeout?: number;
  verifySsl?: boolean;
  caBundlePath?: string | string[];
  proxy?: string;
  headers?: { [key: string]: string };
  extraBodyProperties?: { [key: string]: any };
  noProxy?: string[];
  clientCertificate?: ClientCertificateOptions;
}

export interface CacheBehavior {
  cacheSystemMessage?: boolean;
  cacheConversation?: boolean;
}

export interface ClientCertificateOptions {
  cert: string;
  key: string;
  passphrase?: string;
}

export interface StepWithParams {
  name: StepName;
  params: { [key: string]: any };
}

export interface ContextProviderWithParams {
  name: ContextProviderName;
  params: { [key: string]: any };
}

export interface SlashCommandDescription {
  name: string;
  description: string;
  params?: { [key: string]: any };
}

export interface CustomCommand {
  name: string;
  prompt: string;
  description: string;
}

export interface Prediction {
  type: "content";
  content:
    | string
    | {
        type: "text";
        text: string;
      }[];
}

export interface ToolExtras {
  ide: IDE;
  llm: ILLM;
  fetch: FetchFunction;
}

export interface Tool {
  type: "function";
  function: {
    name: string;
    description?: string;
    parameters?: Record<string, any>;
    strict?: boolean | null;
  };

  displayTitle: string;
  wouldLikeTo: string;
  readonly: boolean;
  uri?: string;
}

export interface BaseCompletionOptions {
  temperature?: number;
  topP?: number;
  topK?: number;
  minP?: number;
  presencePenalty?: number;
  frequencyPenalty?: number;
  mirostat?: number;
  stop?: string[];
  maxTokens?: number;
  numThreads?: number;
  useMmap?: boolean;
  keepAlive?: number;
  raw?: boolean;
  stream?: boolean;
  prediction?: Prediction;
  tools?: Tool[];
}

export interface ModelCapability {
  uploadImage?: boolean;
}

export interface ModelDescription {
  title: string;
  provider: string;
  model: string;
  apiKey?: string;
  apiBase?: string;
  contextLength?: number;
  maxStopWords?: number;
  template?: TemplateType;
  completionOptions?: BaseCompletionOptions;
  systemMessage?: string;
  requestOptions?: RequestOptions;
  promptTemplates?: { [key: string]: string };
  capabilities?: ModelCapability;
  cacheBehavior?: CacheBehavior;
}

export interface EmbedOptions {
  apiBase?: string;
  apiKey?: string;
  model?: string;
  deployment?: string;
  apiType?: string;
  apiVersion?: string;
  requestOptions?: RequestOptions;
  maxChunkSize?: number;
  maxBatchSize?: number;
  // AWS options
  profile?: string;

  // AWS and GCP Options
  region?: string;

  // GCP and Watsonx Options
  projectId?: string;
}

export interface EmbeddingsProviderDescription extends EmbedOptions {
  provider: string;
}

export interface RerankerDescription {
  name: string;
  params?: { [key: string]: any };
}

export interface TabAutocompleteOptions {
  disable: boolean;
  useFileSuffix: boolean;
  maxPromptTokens: number;
  debounceDelay: number;
  maxSuffixPercentage: number;
  prefixPercentage: number;
  transform?: boolean;
  template?: string;
  multilineCompletions: "always" | "never" | "auto";
  slidingWindowPrefixPercentage: number;
  slidingWindowSize: number;
  useCache: boolean;
  onlyMyCode: boolean;
  useRecentlyEdited: boolean;
  disableInFiles?: string[];
  useImports?: boolean;
  showWhateverWeHaveAtXMs?: number;
}

export interface StdioOptions {
  type: "stdio";
  command: string;
  args: string[];
  env?: Record<string, string>;
}

export interface WebSocketOptions {
  type: "websocket";
  url: string;
}

export interface SSEOptions {
  type: "sse";
  url: string;
}

export type TransportOptions = StdioOptions | WebSocketOptions | SSEOptions;

export interface MCPOptions {
  transport: TransportOptions;
}

export interface ContinueUIConfig {
  codeBlockToolbarPosition?: "top" | "bottom";
  fontSize?: number;
  displayRawMarkdown?: boolean;
  showChatScrollbar?: boolean;
  getChatTitles?: boolean;
  codeWrap?: boolean;
}

export interface ContextMenuConfig {
  comment?: string;
  docstring?: string;
  fix?: string;
  optimize?: string;
  fixGrammar?: string;
}

export interface ModelRoles {
  inlineEdit?: string;
  applyCodeBlock?: string;
  repoMapFileSelection?: string;
}

export type EditStatus =
  | "not-started"
  | "streaming"
  | "accepting"
  | "accepting:full-diff"
  | "done";

export type ApplyStateStatus =
  | "streaming" // Changes are being applied to the file
  | "done" // All changes have been applied, awaiting user to accept/reject
  | "closed"; // All changes have been applied. Note that for new files, we immediately set the status to "closed"

export interface ApplyState {
  streamId: string;
  status?: ApplyStateStatus;
  numDiffs?: number;
  filepath?: string;
  fileContent?: string;
}

export interface RangeInFileWithContents {
  filepath: string;
  range: {
    start: { line: number; character: number };
    end: { line: number; character: number };
  };
  contents: string;
}

export type CodeToEdit = RangeInFileWithContents | FileWithContents;

/**
 * Represents the configuration for a quick action in the Code Lens.
 * Quick actions are custom commands that can be added to function and class declarations.
 */
export interface QuickActionConfig {
  /**
   * The title of the quick action that will display in the Code Lens.
   */
  title: string;

  /**
   * The prompt that will be sent to the model when the quick action is invoked,
   * with the function or class body concatenated.
   */
  prompt: string;

  /**
   * If `true`, the result of the quick action will be sent to the chat panel.
   * If `false`, the streamed result will be inserted into the document.
   *
   * Defaults to `false`.
   */
  sendToChat: boolean;
}

export type DefaultContextProvider = ContextProviderWithParams & {
  query?: string;
};

export interface ExperimentalConfig {
  contextMenuPrompts?: ContextMenuConfig;
  modelRoles?: ModelRoles;
  defaultContext?: DefaultContextProvider[];
  promptPath?: string;

  /**
   * Quick actions are a way to add custom commands to the Code Lens of
   * function and class declarations.
   */
  quickActions?: QuickActionConfig[];

  /**
   * Automatically read LLM chat responses aloud using system TTS models
   */
  readResponseTTS?: boolean;

  /**
   * If set to true, we will attempt to pull down and install an instance of Chromium
   * that is compatible with the current version of Puppeteer.
   * This is needed to crawl a large number of documentation sites that are dynamically rendered.
   */
  useChromiumForDocsCrawling?: boolean;
  useTools?: boolean;
  modelContextProtocolServers?: MCPOptions[];
}

export interface AnalyticsConfig {
  type: string;
  url?: string;
  clientKey?: string;
}

// config.json
export interface SerializedContinueConfig {
  env?: string[];
  allowAnonymousTelemetry?: boolean;
  models: ModelDescription[];
  systemMessage?: string;
  completionOptions?: BaseCompletionOptions;
  requestOptions?: RequestOptions;
  slashCommands?: SlashCommandDescription[];
  customCommands?: CustomCommand[];
  contextProviders?: ContextProviderWithParams[];
  disableIndexing?: boolean;
  disableSessionTitles?: boolean;
  userToken?: string;
  embeddingsProvider?: EmbeddingsProviderDescription;
  tabAutocompleteModel?: ModelDescription | ModelDescription[];
  tabAutocompleteOptions?: Partial<TabAutocompleteOptions>;
  ui?: ContinueUIConfig;
  reranker?: RerankerDescription;
  experimental?: ExperimentalConfig;
  analytics?: AnalyticsConfig;
  docs?: SiteIndexingConfig[];
}

export type ConfigMergeType = "merge" | "overwrite";

export type ContinueRcJson = Partial<SerializedContinueConfig> & {
  mergeBehavior: ConfigMergeType;
};

// config.ts - give users simplified interfaces
export interface Config {
  /** If set to true, Continue will collect anonymous usage data to improve the product. If set to false, we will collect nothing. Read here to learn more: https://docs.continue.dev/telemetry */
  allowAnonymousTelemetry?: boolean;
  /** Each entry in this array will originally be a ModelDescription, the same object from your config.json, but you may add CustomLLMs.
   * A CustomLLM requires you only to define an AsyncGenerator that calls the LLM and yields string updates. You can choose to define either `streamCompletion` or `streamChat` (or both).
   * Continue will do the rest of the work to construct prompt templates, handle context items, prune context, etc.
   */
  models: (CustomLLM | ModelDescription)[];
  /** A system message to be followed by all of your models */
  systemMessage?: string;
  /** The default completion options for all models */
  completionOptions?: BaseCompletionOptions;
  /** Request options that will be applied to all models and context providers */
  requestOptions?: RequestOptions;
  /** The list of slash commands that will be available in the sidebar */
  slashCommands?: SlashCommand[];
  /** Each entry in this array will originally be a ContextProviderWithParams, the same object from your config.json, but you may add CustomContextProviders.
   * A CustomContextProvider requires you only to define a title and getContextItems function. When you type '@title <query>', Continue will call `getContextItems(query)`.
   */
  contextProviders?: (CustomContextProvider | ContextProviderWithParams)[];
  /** If set to true, Continue will not index your codebase for retrieval */
  disableIndexing?: boolean;
  /** If set to true, Continue will not make extra requests to the LLM to generate a summary title of each session. */
  disableSessionTitles?: boolean;
  /** An optional token to identify a user. Not used by Continue unless you write custom coniguration that requires such a token */
  userToken?: string;
  /** The provider used to calculate embeddings. If left empty, Continue will use transformers.js to calculate the embeddings with all-MiniLM-L6-v2 */
  embeddingsProvider?: EmbeddingsProviderDescription | ILLM;
  /** The model that Continue will use for tab autocompletions. */
  tabAutocompleteModel?:
    | CustomLLM
    | ModelDescription
    | (CustomLLM | ModelDescription)[];
  /** Options for tab autocomplete */
  tabAutocompleteOptions?: Partial<TabAutocompleteOptions>;
  /** UI styles customization */
  ui?: ContinueUIConfig;
  /** Options for the reranker */
  reranker?: RerankerDescription | ILLM;
  /** Experimental configuration */
  experimental?: ExperimentalConfig;
  /** Analytics configuration */
  analytics?: AnalyticsConfig;
}

// in the actual Continue source code
export interface ContinueConfig {
  allowAnonymousTelemetry?: boolean;
  models: ILLM[];
  systemMessage?: string;
  completionOptions?: BaseCompletionOptions;
  requestOptions?: RequestOptions;
  slashCommands?: SlashCommand[];
  contextProviders?: IContextProvider[];
  disableSessionTitles?: boolean;
  disableIndexing?: boolean;
  userToken?: string;
  embeddingsProvider: ILLM;
  tabAutocompleteModels?: ILLM[];
  tabAutocompleteOptions?: Partial<TabAutocompleteOptions>;
  ui?: ContinueUIConfig;
  reranker?: ILLM;
  experimental?: ExperimentalConfig;
  analytics?: AnalyticsConfig;
  docs?: SiteIndexingConfig[];
  tools: Tool[];
}

export interface BrowserSerializedContinueConfig {
  allowAnonymousTelemetry?: boolean;
  models: ModelDescription[];
  systemMessage?: string;
  completionOptions?: BaseCompletionOptions;
  requestOptions?: RequestOptions;
  slashCommands?: SlashCommandDescription[];
  contextProviders?: ContextProviderDescription[];
  disableIndexing?: boolean;
  disableSessionTitles?: boolean;
  userToken?: string;
  embeddingsProvider?: string;
  ui?: ContinueUIConfig;
  reranker?: RerankerDescription;
  experimental?: ExperimentalConfig;
  analytics?: AnalyticsConfig;
  docs?: SiteIndexingConfig[];
  tools: Tool[];
}

// DOCS SUGGESTIONS AND PACKAGE INFO
export interface FilePathAndName {
  path: string;
  name: string;
}

export interface PackageFilePathAndName extends FilePathAndName {
  packageRegistry: string; // e.g. npm, pypi
}

export type ParsedPackageInfo = {
  name: string;
  packageFile: PackageFilePathAndName;
  language: string;
  version: string;
};

export type PackageDetails = {
  docsLink?: string;
  docsLinkWarning?: string;
  title?: string;
  description?: string;
  repo?: string;
  license?: string;
};

export type PackageDetailsSuccess = PackageDetails & {
  docsLink: string;
};

export type PackageDocsResult = {
  packageInfo: ParsedPackageInfo;
} & (
  | { error: string; details?: never }
  | { details: PackageDetailsSuccess; error?: never }
);<|MERGE_RESOLUTION|>--- conflicted
+++ resolved
@@ -751,11 +751,8 @@
   | "issue"
   | "repo-map"
   | "url"
-<<<<<<< HEAD
   | "commit"
-=======
   | "clipboard"
->>>>>>> f14e4111
   | string;
 
 export type TemplateType =
