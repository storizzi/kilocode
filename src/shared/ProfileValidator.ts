import type { ProviderSettings, OrganizationAllowList } from "@roo-code/types"

export class ProfileValidator {
	public static isProfileAllowed(profile: ProviderSettings, allowList: OrganizationAllowList): boolean {
		if (allowList.allowAll) {
			return true
		}

		if (!profile.apiProvider) {
			return false
		}

		if (!this.isProviderAllowed(profile.apiProvider, allowList)) {
			return false
		}

		if (profile.apiProvider === "human-relay") {
			return true
		}

		const modelId = this.getModelIdFromProfile(profile)

		if (!modelId) {
			return allowList.providers[profile.apiProvider]?.allowAll === true
		}

		return this.isModelAllowed(profile.apiProvider, modelId, allowList)
	}

	private static isProviderAllowed(providerName: string, allowList: OrganizationAllowList): boolean {
		if (allowList.allowAll) {
			return true
		}

		return providerName in allowList.providers
	}

	private static isModelAllowed(providerName: string, modelId: string, allowList: OrganizationAllowList): boolean {
		if (allowList.allowAll) {
			return true
		}

		const providerAllowList = allowList.providers[providerName]

		if (!providerAllowList) {
			return false
		}

		if (providerAllowList.allowAll) {
			return true
		}

		return providerAllowList.models?.includes(modelId) ?? false
	}

	private static getModelIdFromProfile(profile: ProviderSettings): string | undefined {
		switch (profile.apiProvider) {
			case "openai":
				return profile.openAiModelId
			case "anthropic":
			case "openai-native":
			case "bedrock":
			case "vertex":
			case "gemini":
			case "mistral":
			case "deepseek":
			case "xai":
			case "zai":
			case "groq":
			case "sambanova":
			case "chutes":
			case "fireworks":
			case "featherless":
				return profile.apiModelId
			case "litellm":
				return profile.litellmModelId
			case "unbound":
				return profile.unboundModelId
			case "lmstudio":
				return profile.lmStudioModelId
			case "vscode-lm":
				// We probably need something more flexible for this one, if we need to really support it here.
				return profile.vsCodeLmModelSelector?.id
			case "openrouter":
				return profile.openRouterModelId
			case "glama":
				return profile.glamaModelId
			case "ollama":
				return profile.ollamaModelId
			case "requesty":
				return profile.requestyModelId
			case "io-intelligence":
				return profile.ioIntelligenceModelId
<<<<<<< HEAD
			// kilocode_change start
			case "deepinfra":
				return profile.deepInfraModelId
			// kilocode_change end
=======
			case "deepinfra":
				return profile.deepInfraModelId
>>>>>>> 173acdb1
			case "human-relay":
			case "fake-ai":
			default:
				return undefined
		}
	}
}<|MERGE_RESOLUTION|>--- conflicted
+++ resolved
@@ -91,15 +91,8 @@
 				return profile.requestyModelId
 			case "io-intelligence":
 				return profile.ioIntelligenceModelId
-<<<<<<< HEAD
-			// kilocode_change start
 			case "deepinfra":
 				return profile.deepInfraModelId
-			// kilocode_change end
-=======
-			case "deepinfra":
-				return profile.deepInfraModelId
->>>>>>> 173acdb1
 			case "human-relay":
 			case "fake-ai":
 			default:
