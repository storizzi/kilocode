import { z } from "zod"

import type {
	ProviderSettings,
	PromptComponent,
	ModeConfig,
	InstallMarketplaceItemOptions,
	MarketplaceItem,
	ShareVisibility,
} from "@roo-code/types"
import { marketplaceItemSchema } from "@roo-code/types"

import { Mode } from "./modes"

export type ClineAskResponse =
	| "yesButtonClicked"
	| "noButtonClicked"
	| "messageResponse"
	| "objectResponse"
	| "retry_clicked" // kilocode_change: Added retry_clicked for payment required dialog

export type PromptMode = Mode | "enhance"

export type AudioType = "notification" | "celebration" | "progress_loop"

export interface UpdateTodoListPayload {
	todos: any[]
}

export interface WebviewMessage {
	type:
		| "updateTodoList"
		| "deleteMultipleTasksWithIds"
		| "currentApiConfigName"
		| "saveApiConfiguration"
		| "upsertApiConfiguration"
		| "deleteApiConfiguration"
		| "loadApiConfiguration"
		| "loadApiConfigurationById"
		| "renameApiConfiguration"
		| "getListApiConfiguration"
		| "customInstructions"
		| "allowedCommands"
		| "alwaysAllowReadOnly"
		| "alwaysAllowReadOnlyOutsideWorkspace"
		| "alwaysAllowWrite"
		| "alwaysAllowWriteOutsideWorkspace"
		| "alwaysAllowWriteProtected"
		| "alwaysAllowExecute"
		| "alwaysAllowFollowupQuestions"
		| "alwaysAllowUpdateTodoList"
		| "followupAutoApproveTimeoutMs"
		| "webviewDidLaunch"
		| "newTask"
		| "askResponse"
		| "terminalOperation"
		| "clearTask"
		| "didShowAnnouncement"
		| "selectImages"
		| "exportCurrentTask"
		| "shareCurrentTask"
		| "showTaskWithId"
		| "deleteTaskWithId"
		| "exportTaskWithId"
		| "importSettings"
		| "toggleToolAutoApprove"
		| "openExtensionSettings"
		| "openInBrowser"
		| "fetchOpenGraphData"
		| "checkIsImageUrl"
		| "exportSettings"
		| "resetState"
		| "flushRouterModels"
		| "requestRouterModels"
		| "requestOpenAiModels"
		| "requestOllamaModels"
		| "requestLmStudioModels"
		| "requestVsCodeLmModels"
		| "openImage"
		| "saveImage"
		| "openFile"
		| "openMention"
		| "cancelTask"
		| "updateVSCodeSetting"
		| "getVSCodeSetting"
		| "vsCodeSetting"
		| "alwaysAllowBrowser"
		| "alwaysAllowMcp"
		| "alwaysAllowModeSwitch"
		| "allowedMaxRequests"
		| "alwaysAllowSubtasks"
		| "alwaysAllowUpdateTodoList"
		| "autoCondenseContext"
		| "autoCondenseContextPercent"
		| "condensingApiConfigId"
		| "updateCondensingPrompt"
		| "playSound"
		| "playTts"
		| "stopTts"
		| "soundEnabled"
		| "ttsEnabled"
		| "ttsSpeed"
		| "soundVolume"
		| "diffEnabled"
		| "enableCheckpoints"
		| "browserViewportSize"
		| "screenshotQuality"
		| "remoteBrowserHost"
		| "openMcpSettings"
		| "openProjectMcpSettings"
		| "restartMcpServer"
		| "refreshAllMcpServers"
		| "toggleToolAlwaysAllow"
		| "toggleToolEnabledForPrompt"
		| "toggleMcpServer"
		| "updateMcpTimeout"
		| "fuzzyMatchThreshold"
		| "writeDelayMs"
		| "enhancePrompt"
		| "enhancedPrompt"
		| "draggedImages"
		| "deleteMessage"
		| "submitEditedMessage"
		| "terminalOutputLineLimit"
		| "terminalShellIntegrationTimeout"
		| "terminalShellIntegrationDisabled"
		| "terminalCommandDelay"
		| "terminalPowershellCounter"
		| "terminalZshClearEolMark"
		| "terminalZshOhMy"
		| "terminalZshP10k"
		| "terminalZdotdir"
		| "terminalCompressProgressBar"
		| "mcpEnabled"
		| "enableMcpServerCreation"
		| "searchCommits"
		| "alwaysApproveResubmit"
		| "requestDelaySeconds"
		| "setApiConfigPassword"
		| "mode"
		| "updatePrompt"
		| "updateSupportPrompt"
		| "getSystemPrompt"
		| "copySystemPrompt"
		| "systemPrompt"
		| "enhancementApiConfigId"
		| "commitMessageApiConfigId" // kilocode_change
		| "autocompleteApiConfigId" // kilocode_change
		| "updateExperimental"
		| "autoApprovalEnabled"
		| "updateCustomMode"
		| "deleteCustomMode"
		| "setopenAiCustomModelInfo"
		| "openCustomModesSettings"
		| "checkpointDiff"
		| "checkpointRestore"
		| "deleteMcpServer"
		| "maxOpenTabsContext"
		| "maxWorkspaceFiles"
		| "humanRelayResponse"
		| "humanRelayCancel"
		| "insertTextToChatArea" // kilocode_change
		| "browserToolEnabled"
<<<<<<< HEAD
=======
		| "codebaseIndexEnabled"
		| "telemetrySetting"
>>>>>>> 39ab0067
		| "showRooIgnoredFiles"
		| "testBrowserConnection"
		| "browserConnectionResult"
		| "remoteBrowserEnabled"
		| "language"
		| "maxReadFileLine"
		| "maxConcurrentFileReads"
		| "allowVeryLargeReads" // kilocode_change
		| "searchFiles"
		| "setHistoryPreviewCollapsed"
		| "showFeedbackOptions" // kilocode_change
		| "toggleApiConfigPin"
		| "fetchMcpMarketplace" // kilocode_change
		| "silentlyRefreshMcpMarketplace" // kilocode_change
		| "fetchLatestMcpServersFromHub" // kilocode_change
		| "downloadMcp" // kilocode_change
		| "showSystemNotification" // kilocode_change
		| "showAutoApproveMenu" // kilocode_change
		| "reportBug" // kilocode_change
		| "profileButtonClicked" // kilocode_change
		| "fetchProfileDataRequest" // kilocode_change
		| "profileDataResponse" // kilocode_change
		| "fetchBalanceDataRequest" // kilocode_change
		| "balanceDataResponse" // kilocode_change
		| "condense" // kilocode_change
		| "toggleWorkflow" // kilocode_change
		| "refreshRules" // kilocode_change
		| "toggleRule" // kilocode_change
		| "createRuleFile" // kilocode_change
		| "deleteRuleFile" // kilocode_change
		| "hasOpenedModeSelector"
		| "accountButtonClicked"
		| "rooCloudSignIn"
		| "rooCloudSignOut"
		| "condenseTaskContextRequest"
		| "requestIndexingStatus"
		| "startIndexing"
		| "clearIndexData"
		| "indexingStatusUpdate"
		| "indexCleared"
		| "focusPanelRequest"
		| "profileThresholds"
		| "setHistoryPreviewCollapsed"
		| "showTaskTimeline" // kilocode_change
		| "toggleTaskFavorite" // kilocode_change
		| "fixMermaidSyntax" // kilocode_change
		| "mermaidFixResponse" // kilocode_change
		| "openExternal"
		| "filterMarketplaceItems"
		| "mcpButtonClicked"
		| "marketplaceButtonClicked"
		| "installMarketplaceItem"
		| "installMarketplaceItemWithParameters"
		| "cancelMarketplaceInstall"
		| "removeInstalledMarketplaceItem"
		| "marketplaceInstallResult"
		| "fetchMarketplaceData"
		| "switchTab"
		| "telemetrySetting"
		| "profileThresholds"
		| "editMessage" // kilocode_change
		| "systemNotificationsEnabled" // kilocode_change
		| "shareTaskSuccess"
		| "exportMode"
		| "exportModeResult"
		| "importMode"
		| "importModeResult"
		| "checkRulesDirectory"
		| "checkRulesDirectoryResult"
		| "saveCodeIndexSettingsAtomic"
		| "requestCodeIndexSecretStatus"
	text?: string
	editedMessageContent?: string
	tab?: "settings" | "history" | "mcp" | "modes" | "chat" | "marketplace" | "account"
	disabled?: boolean
	dataUri?: string
	askResponse?: ClineAskResponse
	apiConfiguration?: ProviderSettings
	images?: string[]
	bool?: boolean
	value?: number
	commands?: string[]
	audioType?: AudioType
	// kilocode_change begin
	notificationOptions?: {
		title?: string
		subtitle?: string
		message: string
	}
	mcpId?: string
	toolNames?: string[]
	autoApprove?: boolean
	workflowPath?: string // kilocode_change
	enabled?: boolean // kilocode_change
	rulePath?: string // kilocode_change
	isGlobal?: boolean // kilocode_change
	filename?: string // kilocode_change
	ruleType?: string // kilocode_change
	// kilocode_change end
	serverName?: string
	toolName?: string
	alwaysAllow?: boolean
	isEnabled?: boolean
	mode?: Mode
	promptMode?: PromptMode
	customPrompt?: PromptComponent
	dataUrls?: string[]
	values?: Record<string, any>
	query?: string
	setting?: string
	slug?: string
	modeConfig?: ModeConfig
	timeout?: number
	payload?: WebViewMessagePayload
	source?: "global" | "project"
	requestId?: string
	ids?: string[]
	hasSystemPromptOverride?: boolean
	terminalOperation?: "continue" | "abort"
	historyPreviewCollapsed?: boolean
	filters?: { type?: string; search?: string; tags?: string[] }
	url?: string // For openExternal
	mpItem?: MarketplaceItem
	mpInstallOptions?: InstallMarketplaceItemOptions
	config?: Record<string, any> // Add config to the payload
	visibility?: ShareVisibility // For share visibility
	hasContent?: boolean // For checkRulesDirectoryResult
	checkOnly?: boolean // For deleteCustomMode check
	codeIndexSettings?: {
		// Global state settings
		codebaseIndexEnabled: boolean
		codebaseIndexQdrantUrl: string
		codebaseIndexEmbedderProvider: "openai" | "ollama" | "openai-compatible" | "gemini"
		codebaseIndexEmbedderBaseUrl?: string
		codebaseIndexEmbedderModelId: string
		codebaseIndexEmbedderModelDimension?: number // Generic dimension for all providers
		codebaseIndexOpenAiCompatibleBaseUrl?: string
		codebaseIndexSearchMaxResults?: number
		codebaseIndexSearchMinScore?: number

		// Secret settings
		codeIndexOpenAiKey?: string
		codeIndexQdrantApiKey?: string
		codebaseIndexOpenAiCompatibleApiKey?: string
		codebaseIndexGeminiApiKey?: string
	}
}

// kilocode_change begin
export type ProfileData = {
	kilocodeToken: string
	user: {
		id: string
		name: string
		email: string
		image: string
	}
}

export interface ProfileDataResponsePayload {
	success: boolean
	data?: ProfileData
	error?: string
}

export interface BalanceDataResponsePayload {
	// New: Payload for balance data
	success: boolean
	data?: any // Replace 'any' with a more specific type if known for balance
	error?: string
}
// kilocode_change end

export const checkoutDiffPayloadSchema = z.object({
	ts: z.number(),
	previousCommitHash: z.string().optional(),
	commitHash: z.string(),
	mode: z.enum(["full", "checkpoint"]),
})

export type CheckpointDiffPayload = z.infer<typeof checkoutDiffPayloadSchema>

export const checkoutRestorePayloadSchema = z.object({
	ts: z.number(),
	commitHash: z.string(),
	mode: z.enum(["preview", "restore"]),
})

export type CheckpointRestorePayload = z.infer<typeof checkoutRestorePayloadSchema>

export interface IndexingStatusPayload {
	state: "Standby" | "Indexing" | "Indexed" | "Error"
	message: string
}

export interface IndexClearedPayload {
	success: boolean
	error?: string
}

export const installMarketplaceItemWithParametersPayloadSchema = z.object({
	item: marketplaceItemSchema,
	parameters: z.record(z.string(), z.any()),
})

export type InstallMarketplaceItemWithParametersPayload = z.infer<
	typeof installMarketplaceItemWithParametersPayloadSchema
>

export type WebViewMessagePayload =
	| CheckpointDiffPayload
	| CheckpointRestorePayload
	| IndexingStatusPayload
	| IndexClearedPayload
<<<<<<< HEAD
	| ProfileDataResponsePayload // kilocode_change
	| BalanceDataResponsePayload // kilocode_change
	| InstallMarketplaceItemWithParametersPayload
=======
	| InstallMarketplaceItemWithParametersPayload
	| UpdateTodoListPayload
>>>>>>> 39ab0067
<|MERGE_RESOLUTION|>--- conflicted
+++ resolved
@@ -161,11 +161,8 @@
 		| "humanRelayCancel"
 		| "insertTextToChatArea" // kilocode_change
 		| "browserToolEnabled"
-<<<<<<< HEAD
-=======
 		| "codebaseIndexEnabled"
 		| "telemetrySetting"
->>>>>>> 39ab0067
 		| "showRooIgnoredFiles"
 		| "testBrowserConnection"
 		| "browserConnectionResult"
@@ -224,7 +221,6 @@
 		| "marketplaceInstallResult"
 		| "fetchMarketplaceData"
 		| "switchTab"
-		| "telemetrySetting"
 		| "profileThresholds"
 		| "editMessage" // kilocode_change
 		| "systemNotificationsEnabled" // kilocode_change
@@ -380,11 +376,7 @@
 	| CheckpointRestorePayload
 	| IndexingStatusPayload
 	| IndexClearedPayload
-<<<<<<< HEAD
 	| ProfileDataResponsePayload // kilocode_change
 	| BalanceDataResponsePayload // kilocode_change
 	| InstallMarketplaceItemWithParametersPayload
-=======
-	| InstallMarketplaceItemWithParametersPayload
-	| UpdateTodoListPayload
->>>>>>> 39ab0067
+	| UpdateTodoListPayload