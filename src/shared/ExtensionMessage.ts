--- conflicted
+++ resolved
@@ -4,12 +4,7 @@
 	ProviderSettings,
 	HistoryItem,
 	ModeConfig,
-<<<<<<< HEAD
-	ExperimentId,
-=======
-	TelemetrySetting,
 	Experiments,
->>>>>>> 23bbad04
 	ClineMessage,
 	OrganizationAllowList,
 	CloudUserInfo,
@@ -21,10 +16,8 @@
 import { McpMarketplaceCatalog, McpDownloadResponse } from "./kilocode/mcp"
 import { Mode } from "./modes"
 import { RouterModels } from "./api"
-<<<<<<< HEAD
-import { ProfileDataResponsePayload, BalanceDataResponsePayload } from "./WebviewMessage"
+import { ProfileDataResponsePayload, BalanceDataResponsePayload } from "./WebviewMessage" // kilocode_change
 import { ClineRulesToggles } from "./cline-rules" // kilocode_change
-=======
 import type { MarketplaceItem } from "@roo-code/types"
 
 // Indexing status types
@@ -40,7 +33,6 @@
 	type: "indexingStatusUpdate"
 	values: IndexingStatus
 }
->>>>>>> 23bbad04
 
 export interface LanguageModelChatSelector {
 	vendor?: string
@@ -106,30 +98,22 @@
 		| "indexingStatusUpdate"
 		| "indexCleared"
 		| "codebaseIndexConfig"
-<<<<<<< HEAD
 		| "rulesData" // kilocode_change
-=======
 		| "marketplaceInstallResult"
->>>>>>> 23bbad04
 	text?: string
-	payload?: any // Add a generic payload for now, can refine later
+	payload?: ProfileDataResponsePayload | BalanceDataResponsePayload // kilocode_change: Add payload for profile and balance data
 	action?:
 		| "chatButtonClicked"
 		| "settingsButtonClicked"
 		| "historyButtonClicked"
 		| "promptsButtonClicked"
-<<<<<<< HEAD
 		| "profileButtonClicked" // kilocode_change
-		| "accountButtonClicked"
-		| "didBecomeVisible"
-		| "focusChatInput" // kilocode_change
-=======
 		| "marketplaceButtonClicked"
 		| "accountButtonClicked"
 		| "didBecomeVisible"
 		| "focusInput"
 		| "switchTab"
->>>>>>> 23bbad04
+		| "focusChatInput" // kilocode_change
 	invoke?: "newChat" | "sendMessage" | "primaryButtonClick" | "secondaryButtonClick" | "setChatBoxMessage"
 	state?: ExtensionState
 	images?: string[]
@@ -167,21 +151,15 @@
 	url?: string // kilocode_change
 	setting?: string
 	value?: any
-<<<<<<< HEAD
-	payload?: ProfileDataResponsePayload | BalanceDataResponsePayload // kilocode_change: Add payload for profile and balance data
+	items?: MarketplaceItem[]
 	userInfo?: CloudUserInfo
 	organizationAllowList?: OrganizationAllowList
+	tab?: string
 	// kilocode_change: Rules data
 	globalRules?: ClineRulesToggles
 	localRules?: ClineRulesToggles
 	globalWorkflows?: ClineRulesToggles
 	localWorkflows?: ClineRulesToggles
-=======
-	items?: MarketplaceItem[]
-	userInfo?: CloudUserInfo
-	organizationAllowList?: OrganizationAllowList
-	tab?: string
->>>>>>> 23bbad04
 }
 
 export type ExtensionState = Pick<
