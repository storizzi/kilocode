import {
	type ModelInfo,
	type ProviderSettings,
	ANTHROPIC_DEFAULT_MAX_TOKENS,
	CLAUDE_CODE_DEFAULT_MAX_OUTPUT_TOKENS,
} from "@roo-code/types"

// ApiHandlerOptions
// Extend ProviderSettings (minus apiProvider) with handler-specific toggles.
export type ApiHandlerOptions = Omit<ProviderSettings, "apiProvider"> & {
	/**
	 * When true and using GPT‑5 Responses API, include reasoning.summary: "auto"
	 * so the API returns reasoning summaries (we already parse and surface them).
	 * Defaults to true; set to false to disable summaries.
	 */
	enableGpt5ReasoningSummary?: boolean
}

// RouterName

const routerNames = [
	"openrouter",
	"requesty",
	"glama",
	"unbound",
	"litellm",
	"kilocode-openrouter",
	"ollama",
	"lmstudio",
	"io-intelligence",
	"deepinfra",
	"vercel-ai-gateway",
] as const

export type RouterName = (typeof routerNames)[number]

export const isRouterName = (value: string): value is RouterName => routerNames.includes(value as RouterName)

export function toRouterName(value?: string): RouterName {
	if (value && isRouterName(value)) {
		return value
	}

	throw new Error(`Invalid router name: ${value}`)
}

// RouterModels

export type ModelRecord = Record<string, ModelInfo>

export type RouterModels = Record<RouterName, ModelRecord>

// Reasoning

export const shouldUseReasoningBudget = ({
	model,
	settings,
}: {
	model: ModelInfo
	settings?: ProviderSettings
}): boolean => !!model.requiredReasoningBudget || (!!model.supportsReasoningBudget && !!settings?.enableReasoningEffort)

export const shouldUseReasoningEffort = ({
	model,
	settings,
}: {
	model: ModelInfo
	settings?: ProviderSettings
}): boolean => {
	// If enableReasoningEffort is explicitly set to false, reasoning should be disabled
	if (settings?.enableReasoningEffort === false) {
		return false
	}

	// Otherwise, use reasoning if:
	// 1. Model supports reasoning effort AND settings provide reasoning effort, OR
	// 2. Model itself has a reasoningEffort property
	return (!!model.supportsReasoningEffort && !!settings?.reasoningEffort) || !!model.reasoningEffort
}

export const DEFAULT_HYBRID_REASONING_MODEL_MAX_TOKENS = 16_384
export const DEFAULT_HYBRID_REASONING_MODEL_THINKING_TOKENS = 8_192
export const GEMINI_25_PRO_MIN_THINKING_TOKENS = 128

// Max Tokens

export const getModelMaxOutputTokens = ({
	modelId,
	model,
	settings,
	format,
}: {
	modelId: string
	model: ModelInfo
	settings?: ProviderSettings
	format?: "anthropic" | "openai" | "gemini" | "openrouter"
}): number | undefined => {
	// Check for Claude Code specific max output tokens setting
	if (settings?.apiProvider === "claude-code") {
		return settings.claudeCodeMaxOutputTokens || CLAUDE_CODE_DEFAULT_MAX_OUTPUT_TOKENS
	}

	if (shouldUseReasoningBudget({ model, settings })) {
		return settings?.modelMaxTokens || DEFAULT_HYBRID_REASONING_MODEL_MAX_TOKENS
	}

	const isAnthropicContext =
		modelId.includes("claude") ||
		format === "anthropic" ||
		(format === "openrouter" && modelId.startsWith("anthropic/"))

	// For "Hybrid" reasoning models, discard the model's actual maxTokens for Anthropic contexts
	/* kilocode_change: don't limit Anthropic model output, no idea why this was done before
	if (model.supportsReasoningBudget && isAnthropicContext) {
		return ANTHROPIC_DEFAULT_MAX_TOKENS
	}*/

	// For Anthropic contexts, always ensure a maxTokens value is set
	if (isAnthropicContext && (!model.maxTokens || model.maxTokens === 0)) {
		return ANTHROPIC_DEFAULT_MAX_TOKENS
	}

	// If model has explicit maxTokens, clamp it to 20% of the context window
	// Exception: GPT-5 models should use their exact configured max output tokens
	if (model.maxTokens) {
		// Check if this is a GPT-5 model (case-insensitive)
		const isGpt5Model = modelId.toLowerCase().includes("gpt-5")

		// GPT-5 models bypass the 20% cap and use their full configured max tokens
		if (isGpt5Model) {
			return model.maxTokens
		}

		// All other models are clamped to 20% of context window
		return Math.min(model.maxTokens, Math.ceil(model.contextWindow * 0.2))
	}

	// For non-Anthropic formats without explicit maxTokens, return undefined
	if (format) {
		return undefined
	}

	// Default fallback
	return ANTHROPIC_DEFAULT_MAX_TOKENS
}

// GetModelsOptions

export type GetModelsOptions =
	| { provider: "openrouter"; apiKey?: string; baseUrl?: string } // kilocode_change: add apiKey, baseUrl
	| { provider: "glama" }
	| { provider: "requesty"; apiKey?: string; baseUrl?: string }
	| { provider: "unbound"; apiKey?: string }
	| { provider: "litellm"; apiKey: string; baseUrl: string }
<<<<<<< HEAD
	| { provider: "kilocode-openrouter"; kilocodeToken?: string; kilocodeOrganizationId?: string } // kilocode_change
	| { provider: "cerebras"; cerebrasApiKey?: string } // kilocode_change
	| { provider: "ollama"; baseUrl?: string }
=======
	| { provider: "ollama"; baseUrl?: string; apiKey?: string }
>>>>>>> 68352562
	| { provider: "lmstudio"; baseUrl?: string }
	| { provider: "deepinfra"; apiKey?: string; baseUrl?: string }
	| { provider: "io-intelligence"; apiKey: string }
	| { provider: "vercel-ai-gateway" }<|MERGE_RESOLUTION|>--- conflicted
+++ resolved
@@ -152,13 +152,9 @@
 	| { provider: "requesty"; apiKey?: string; baseUrl?: string }
 	| { provider: "unbound"; apiKey?: string }
 	| { provider: "litellm"; apiKey: string; baseUrl: string }
-<<<<<<< HEAD
 	| { provider: "kilocode-openrouter"; kilocodeToken?: string; kilocodeOrganizationId?: string } // kilocode_change
 	| { provider: "cerebras"; cerebrasApiKey?: string } // kilocode_change
-	| { provider: "ollama"; baseUrl?: string }
-=======
 	| { provider: "ollama"; baseUrl?: string; apiKey?: string }
->>>>>>> 68352562
 	| { provider: "lmstudio"; baseUrl?: string }
 	| { provider: "deepinfra"; apiKey?: string; baseUrl?: string }
 	| { provider: "io-intelligence"; apiKey: string }
