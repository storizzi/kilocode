{
	"extension": {
		"name": "Kilo Code",
		"description": "Asisten coding AI Open Source untuk merencanakan, membangun, dan memperbaiki kode."
	},
	"number_format": {
		"thousand_suffix": "rb",
		"million_suffix": "jt",
		"billion_suffix": "m"
	},
	"feedback": {
		"title": "Feedback",
		"description": "Kami ingin mendengar feedback kamu atau membantu dengan masalah yang kamu alami.",
		"githubIssues": "Laporkan masalah di GitHub",
		"githubDiscussions": "Bergabung dengan diskusi GitHub",
		"discord": "Bergabung dengan komunitas Discord kami",
		"customerSupport": "Dukungan Pelanggan"
	},
	"welcome": "Selamat datang, {{name}}! Kamu punya {{count}} notifikasi.",
	"items": {
		"zero": "Tidak ada item",
		"one": "Satu item",
		"other": "{{count}} item"
	},
	"confirmation": {
		"reset_state": "Apakah kamu yakin ingin mereset semua state dan secret storage di ekstensi? Ini tidak dapat dibatalkan.",
		"delete_config_profile": "Apakah kamu yakin ingin menghapus profil konfigurasi ini?",
		"delete_custom_mode_with_rules": "Anda yakin ingin menghapus mode {scope} ini?\n\nIni juga akan menghapus folder aturan terkait di:\n{rulesFolderPath}"
	},
	"errors": {
		"invalid_data_uri": "Format data URI tidak valid",
		"error_copying_image": "Error menyalin gambar: {{errorMessage}}",
		"error_opening_image": "Error membuka gambar: {{error}}",
		"error_saving_image": "Error menyimpan gambar: {{errorMessage}}",
		"could_not_open_file": "Tidak dapat membuka file: {{errorMessage}}",
		"could_not_open_file_generic": "Tidak dapat membuka file!",
		"checkpoint_timeout": "Timeout saat mencoba memulihkan checkpoint.",
		"checkpoint_failed": "Gagal memulihkan checkpoint.",
		"git_not_installed": "Git diperlukan untuk fitur checkpoint. Silakan instal Git untuk mengaktifkan checkpoint.",
		"nested_git_repos_warning": "Checkpoint dinonaktifkan karena repositori git bersarang terdeteksi di: {{path}}. Untuk menggunakan checkpoint, silakan hapus atau pindahkan repositori git bersarang ini.",
		"no_workspace": "Silakan buka folder proyek terlebih dahulu",
		"update_support_prompt": "Gagal memperbarui support prompt",
		"reset_support_prompt": "Gagal mereset support prompt",
		"enhance_prompt": "Gagal meningkatkan prompt",
		"get_system_prompt": "Gagal mendapatkan system prompt",
		"search_commits": "Gagal mencari commit",
		"save_api_config": "Gagal menyimpan konfigurasi api",
		"create_api_config": "Gagal membuat konfigurasi api",
		"rename_api_config": "Gagal mengganti nama konfigurasi api",
		"load_api_config": "Gagal memuat konfigurasi api",
		"delete_api_config": "Gagal menghapus konfigurasi api",
		"list_api_config": "Gagal mendapatkan daftar konfigurasi api",
		"update_server_timeout": "Gagal memperbarui timeout server",
		"hmr_not_running": "Server pengembangan lokal tidak berjalan, HMR tidak akan bekerja. Silakan jalankan 'npm run dev' sebelum meluncurkan ekstensi untuk mengaktifkan HMR.",
		"retrieve_current_mode": "Error: gagal mengambil mode saat ini dari state.",
		"failed_delete_repo": "Gagal menghapus shadow repository atau branch yang terkait: {{error}}",
		"failed_remove_directory": "Gagal menghapus direktori tugas: {{error}}",
		"custom_storage_path_unusable": "Path penyimpanan kustom \"{{path}}\" tidak dapat digunakan, akan menggunakan path default",
		"cannot_access_path": "Tidak dapat mengakses path {{path}}: {{error}}",
		"settings_import_failed": "Impor pengaturan gagal: {{error}}.",
		"mistake_limit_guidance": "Ini mungkin menunjukkan kegagalan dalam proses pemikiran model atau ketidakmampuan untuk menggunakan tool dengan benar, yang dapat diatasi dengan beberapa panduan pengguna (misalnya \"Coba bagi tugas menjadi langkah-langkah yang lebih kecil\").",
		"violated_organization_allowlist": "Gagal menjalankan tugas: profil saat ini tidak kompatibel dengan pengaturan organisasi kamu",
		"condense_failed": "Gagal mengompres konteks",
		"condense_not_enough_messages": "Tidak cukup pesan untuk mengompres konteks {{prevContextTokens}} token. Setidaknya {{minimumMessageCount}} pesan diperlukan, tetapi hanya {{messageCount}} yang tersedia.",
		"condensed_recently": "Konteks baru saja dikompres; melewati percobaan ini",
		"condense_handler_invalid": "Handler API untuk mengompres konteks tidak valid",
		"condense_context_grew": "Ukuran konteks bertambah dari {{prevContextTokens}} menjadi {{newContextTokens}} saat mengompres; melewati percobaan ini",
		"url_timeout": "Situs web membutuhkan waktu terlalu lama untuk dimuat (timeout). Ini bisa disebabkan oleh koneksi lambat, situs web berat, atau sementara tidak tersedia. Kamu bisa mencoba lagi nanti atau memeriksa apakah URL sudah benar.",
		"url_not_found": "Alamat situs web tidak dapat ditemukan. Silakan periksa apakah URL sudah benar dan coba lagi.",
		"no_internet": "Tidak ada koneksi internet. Silakan periksa koneksi jaringan kamu dan coba lagi.",
		"url_forbidden": "Akses ke situs web ini dilarang. Situs mungkin memblokir akses otomatis atau memerlukan autentikasi.",
		"url_page_not_found": "Halaman tidak ditemukan. Silakan periksa apakah URL sudah benar.",
		"url_request_aborted": "Permintaan untuk mengambil URL dibatalkan. Ini bisa terjadi jika situs memblokir akses otomatis, memerlukan autentikasi, atau ada masalah jaringan. Silakan coba lagi atau periksa apakah URL dapat diakses di browser biasa.",
		"url_fetch_failed": "Gagal mengambil konten URL: {{error}}",
		"url_fetch_error_with_url": "Error mengambil konten untuk {{url}}: {{error}}",
		"command_timeout": "Eksekusi perintah waktu habis setelah {{seconds}} detik",
		"share_task_failed": "Gagal membagikan tugas. Silakan coba lagi.",
		"share_no_active_task": "Tidak ada tugas aktif untuk dibagikan",
		"share_auth_required": "Autentikasi diperlukan. Silakan masuk untuk berbagi tugas.",
		"share_not_enabled": "Berbagi tugas tidak diaktifkan untuk organisasi ini.",
		"share_task_not_found": "Tugas tidak ditemukan atau akses ditolak.",
		"mode_import_failed": "Gagal mengimpor mode: {{error}}",
		"delete_rules_folder_failed": "Gagal menghapus folder aturan: {{rulesFolderPath}}. Error: {{error}}",
		"command_not_found": "Perintah '{{name}}' tidak ditemukan",
		"open_command_file": "Gagal membuka file perintah",
		"delete_command": "Gagal menghapus perintah",
		"no_workspace_for_project_command": "Tidak ditemukan folder workspace untuk perintah proyek",
		"command_already_exists": "Perintah \"{{commandName}}\" sudah ada",
		"create_command_failed": "Gagal membuat perintah",
		"command_template_content": "---\ndescription: \"Deskripsi singkat tentang fungsi perintah ini\"\n---\n\nIni adalah perintah slash baru. Edit file ini untuk menyesuaikan perilaku perintah.",
		"claudeCode": {
			"processExited": "Proses Claude Code keluar dengan kode {{exitCode}}.",
			"errorOutput": "Output error: {{output}}",
			"processExitedWithError": "Proses Claude Code keluar dengan kode {{exitCode}}. Output error: {{output}}",
			"stoppedWithReason": "Claude Code berhenti karena alasan: {{reason}}",
			"apiKeyModelPlanMismatch": "API keys and subscription plans allow different models. Make sure the selected model is included in your plan.",
			"notFound": "Claude Code executable '{{claudePath}}' not found.\n\nPlease install Claude Code CLI:\n1. Visit {{installationUrl}} to download Claude Code\n2. Follow the installation instructions for your operating system\n3. Ensure the 'claude' command is available in your PATH\n4. Alternatively, configure a custom path in Kilo Code settings under 'Claude Code Path'\n\nOriginal error: {{originalError}}"
		},
		"geminiCli": {
			"oauthLoadFailed": "Gagal memuat kredensial OAuth. Silakan autentikasi terlebih dahulu: {{error}}",
			"tokenRefreshFailed": "Gagal memperbarui token OAuth: {{error}}",
			"onboardingTimeout": "Operasi onboarding habis waktu setelah 60 detik. Silakan coba lagi nanti.",
			"projectDiscoveryFailed": "Tidak dapat menemukan ID proyek. Pastikan Anda terautentikasi dengan 'gemini auth'.",
			"rateLimitExceeded": "Batas kecepatan terlampaui. Batas tingkat gratis telah tercapai.",
			"badRequest": "Permintaan tidak valid: {{details}}",
			"apiError": "Kesalahan API Gemini CLI: {{error}}",
			"completionError": "Kesalahan penyelesaian Gemini CLI: {{error}}"
		},
		"qwenCode": {
			"oauthLoadFailed": "Gagal memuat kredensial OAuth. Silakan autentikasi terlebih dahulu: {{error}}"
		},
		"message": {
			"no_active_task_to_delete": "Tidak ada tugas aktif untuk menghapus pesan",
			"invalid_timestamp_for_deletion": "Timestamp pesan tidak valid untuk penghapusan",
			"cannot_delete_missing_timestamp": "Tidak dapat menghapus pesan: timestamp tidak ada",
			"cannot_delete_invalid_timestamp": "Tidak dapat menghapus pesan: timestamp tidak valid",
			"message_not_found": "Pesan dengan timestamp {{messageTs}} tidak ditemukan",
			"error_deleting_message": "Error menghapus pesan: {{error}}",
			"error_editing_message": "Error mengedit pesan: {{error}}"
		},
		"gemini": {
			"generate_stream": "Kesalahan aliran konteks pembuatan Gemini: {{error}}",
			"generate_complete_prompt": "Kesalahan penyelesaian Gemini: {{error}}",
			"sources": "Sumber:"
		},
		"cerebras": {
			"authenticationFailed": "Autentikasi API Cerebras gagal. Silakan periksa apakah kunci API Anda valid dan belum kedaluwarsa.",
			"accessForbidden": "Akses API Cerebras ditolak. Kunci API Anda mungkin tidak memiliki akses ke model atau fitur yang diminta.",
			"rateLimitExceeded": "Batas kecepatan API Cerebras terlampaui. Silakan tunggu sebelum membuat permintaan lain.",
			"serverError": "Kesalahan server API Cerebras ({{status}}). Silakan coba lagi nanti.",
			"genericError": "Kesalahan API Cerebras ({{status}}): {{message}}",
			"noResponseBody": "Kesalahan API Cerebras: Tidak ada isi respons",
			"completionError": "Kesalahan penyelesaian Cerebras: {{error}}"
		},
		"roo": {
			"authenticationRequired": "Penyedia Roo memerlukan autentikasi cloud. Silakan masuk ke Roo Code Cloud."
		},
		"api": {
			"invalidKeyInvalidChars": "Kunci API mengandung karakter tidak valid."
		},
		"manual_url_empty": "Silakan masukkan URL callback yang valid",
		"manual_url_no_query": "URL callback tidak valid: parameter query hilang",
		"manual_url_missing_params": "URL callback tidak valid: parameter yang diperlukan hilang (code dan state)",
		"manual_url_auth_failed": "Autentikasi URL manual gagal",
		"manual_url_auth_error": "Autentikasi gagal"
	},
	"warnings": {
		"no_terminal_content": "Tidak ada konten terminal yang dipilih",
		"missing_task_files": "File tugas ini hilang. Apakah kamu ingin menghapusnya dari daftar tugas?",
		"auto_import_failed": "Gagal mengimpor pengaturan Kilo Code secara otomatis: {{error}}"
	},
	"info": {
		"no_changes": "Tidak ada perubahan ditemukan.",
		"clipboard_copy": "System prompt berhasil disalin ke clipboard",
		"history_cleanup": "Membersihkan {{count}} tugas dengan file yang hilang dari riwayat.",
		"custom_storage_path_set": "Path penyimpanan kustom diatur: {{path}}",
		"default_storage_path": "Kembali menggunakan path penyimpanan default",
		"settings_imported": "Pengaturan berhasil diimpor.",
		"auto_import_success": "Pengaturan Kilo Code berhasil diimpor secara otomatis dari {{filename}}",
		"share_link_copied": "Link bagikan disalin ke clipboard",
		"image_copied_to_clipboard": "Data URI gambar disalin ke clipboard",
		"image_saved": "Gambar disimpan ke {{path}}",
		"organization_share_link_copied": "Tautan berbagi organisasi disalin ke clipboard!",
		"public_share_link_copied": "Tautan berbagi publik disalin ke clipboard!",
		"mode_exported": "Mode '{{mode}}' berhasil diekspor",
		"mode_imported": "Mode berhasil diimpor"
	},
	"answers": {
		"yes": "Ya",
		"no": "Tidak",
		"remove": "Hapus",
		"keep": "Simpan"
	},
	"buttons": {
		"save": "Simpan",
		"edit": "Edit",
		"learn_more": "Pelajari Lebih Lanjut"
	},
	"tasks": {
		"canceled": "Error tugas: Dihentikan dan dibatalkan oleh pengguna.",
		"deleted": "Kegagalan tugas: Dihentikan dan dihapus oleh pengguna.",
		"incomplete": "Tugas #{{taskNumber}} (Tidak lengkap)",
		"no_messages": "Tugas #{{taskNumber}} (Tidak ada pesan)"
	},
	"storage": {
		"prompt_custom_path": "Masukkan path penyimpanan riwayat percakapan kustom, biarkan kosong untuk menggunakan lokasi default",
		"path_placeholder": "D:\\KiloCodeStorage",
		"enter_absolute_path": "Silakan masukkan path absolut (misalnya D:\\KiloCodeStorage atau /home/user/storage)",
		"enter_valid_path": "Silakan masukkan path yang valid"
	},
	"input": {
		"task_prompt": "Apa yang harus Kilo Code lakukan?",
		"task_placeholder": "Ketik tugas kamu di sini"
	},
	"settings": {
		"providers": {
			"groqApiKey": "Kunci API Groq",
			"getGroqApiKey": "Dapatkan Kunci API Groq",
			"claudeCode": {
				"pathLabel": "Jalur Claude Code",
				"description": "Jalur opsional ke CLI Claude Code Anda. Defaultnya 'claude' jika tidak diatur.",
				"placeholder": "Default: claude"
			}
		}
	},
	"customModes": {
		"errors": {
			"yamlParseError": "YAML tidak valid dalam file .kilocodemodes pada baris {{line}}. Silakan periksa:\n• Indentasi yang benar (gunakan spasi, bukan tab)\n• Tanda kutip dan kurung yang cocok\n• Sintaks YAML yang valid",
			"schemaValidationError": "Format mode kustom tidak valid dalam .kilocodemodes:\n{{issues}}",
			"invalidFormat": "Format mode kustom tidak valid. Pastikan pengaturan kamu mengikuti format YAML yang benar.",
			"updateFailed": "Gagal memperbarui mode kustom: {{error}}",
			"deleteFailed": "Gagal menghapus mode kustom: {{error}}",
			"resetFailed": "Gagal mereset mode kustom: {{error}}",
			"modeNotFound": "Kesalahan tulis: Mode tidak ditemukan",
			"noWorkspaceForProject": "Tidak ditemukan folder workspace untuk mode khusus proyek",
			"rulesCleanupFailed": "Mode berhasil dihapus, tetapi gagal menghapus folder aturan di {{rulesFolderPath}}. Kamu mungkin perlu menghapusnya secara manual."
		},
		"scope": {
			"project": "proyek",
			"global": "global"
		}
	},
	"marketplace": {
		"mode": {
			"rulesCleanupFailed": "Mode berhasil dihapus, tetapi gagal menghapus folder aturan di {{rulesFolderPath}}. Kamu mungkin perlu menghapusnya secara manual."
		}
	},
	"mdm": {
		"errors": {
<<<<<<< HEAD
			"cloud_auth_required": "Organisasi kamu memerlukan autentikasi Kilo Code Cloud. Silakan masuk untuk melanjutkan.",
			"organization_mismatch": "Kamu harus diautentikasi dengan akun Kilo Code Cloud organisasi kamu.",
=======
			"cloud_auth_required": "Organisasi kamu memerlukan autentikasi Roo Code Cloud. Silakan masuk untuk melanjutkan.",
			"organization_mismatch": "Kamu harus diautentikasi dengan akun Roo Code Cloud organisasi kamu.",
			"manual_url_empty": "Silakan masukkan URL callback yang valid",
			"manual_url_no_query": "URL callback tidak valid: parameter query hilang",
			"manual_url_missing_params": "URL callback tidak valid: parameter yang diperlukan hilang (code dan state)",
			"manual_url_auth_failed": "Autentikasi URL manual gagal",
			"manual_url_auth_error": "Autentikasi gagal",
>>>>>>> 68352562
			"verification_failed": "Tidak dapat memverifikasi autentikasi organisasi."
		},
		"info": {
			"organization_requires_auth": "Organisasi kamu memerlukan autentikasi."
		}
	},
	"prompts": {
		"deleteMode": {
			"title": "Hapus Mode Kustom",
			"description": "Anda yakin ingin menghapus mode {{scope}} ini? Ini juga akan menghapus folder aturan terkait di: {{rulesFolderPath}}",
			"descriptionNoRules": "Anda yakin ingin menghapus mode kustom ini?",
			"confirm": "Hapus"
		}
	},
	"commands": {
		"preventCompletionWithOpenTodos": {
			"description": "Mencegah penyelesaian tugas ketika ada todo yang belum selesai dalam daftar todo"
		}
	}
}<|MERGE_RESOLUTION|>--- conflicted
+++ resolved
@@ -227,10 +227,6 @@
 	},
 	"mdm": {
 		"errors": {
-<<<<<<< HEAD
-			"cloud_auth_required": "Organisasi kamu memerlukan autentikasi Kilo Code Cloud. Silakan masuk untuk melanjutkan.",
-			"organization_mismatch": "Kamu harus diautentikasi dengan akun Kilo Code Cloud organisasi kamu.",
-=======
 			"cloud_auth_required": "Organisasi kamu memerlukan autentikasi Roo Code Cloud. Silakan masuk untuk melanjutkan.",
 			"organization_mismatch": "Kamu harus diautentikasi dengan akun Roo Code Cloud organisasi kamu.",
 			"manual_url_empty": "Silakan masukkan URL callback yang valid",
@@ -238,7 +234,6 @@
 			"manual_url_missing_params": "URL callback tidak valid: parameter yang diperlukan hilang (code dan state)",
 			"manual_url_auth_failed": "Autentikasi URL manual gagal",
 			"manual_url_auth_error": "Autentikasi gagal",
->>>>>>> 68352562
 			"verification_failed": "Tidak dapat memverifikasi autentikasi organisasi."
 		},
 		"info": {
