{
	"errors": {
		"invalid_settings_format": "Formato JSON delle impostazioni MCP non valido. Assicurati che le tue impostazioni seguano il formato JSON corretto.",
		"invalid_settings_syntax": "Formato JSON delle impostazioni MCP non valido. Verifica gli errori di sintassi nel tuo file delle impostazioni.",
		"invalid_settings_validation": "Formato delle impostazioni MCP non valido: {{errorMessages}}",
		"create_json": "Impossibile creare o aprire .kilocode/mcp.json: {{error}}",
		"failed_update_project": "Errore durante l'aggiornamento dei server MCP del progetto",
<<<<<<< HEAD
		"invalidJsonArgument": "Kilo Code ha tentato di usare {{toolName}} con un argomento JSON non valido. Riprovo..."
=======
		"invalidJsonArgument": "Roo ha tentato di usare {{toolName}} con un argomento JSON non valido. Riprovo...",
		"refresh_after_disable": "Impossibile aggiornare le connessioni MCP dopo la disattivazione",
		"refresh_after_enable": "Impossibile aggiornare le connessioni MCP dopo l'attivazione",
		"disconnect_servers_partial": "Impossibile disconnettere {{count}} server MCP. Controlla l'output per i dettagli."
>>>>>>> c75549ce
	},
	"info": {
		"server_restarting": "Riavvio del server MCP {{serverName}}...",
		"server_connected": "Server MCP {{serverName}} connesso",
		"server_deleted": "Server MCP eliminato: {{serverName}}",
		"server_not_found": "Server \"{{serverName}}\" non trovato nella configurazione",
		"global_servers_active": "Server MCP globali attivi: {{mcpServers}}",
		"project_servers_active": "Server MCP di progetto attivi: {{mcpServers}}",
		"already_refreshing": "I server MCP sono già in aggiornamento.",
		"refreshing_all": "Aggiornamento di tutti i server MCP...",
		"all_refreshed": "Tutti i server MCP sono stati aggiornati.",
		"project_config_deleted": "File di configurazione MCP del progetto eliminato. Tutti i server MCP del progetto sono stati disconnessi."
	}
}<|MERGE_RESOLUTION|>--- conflicted
+++ resolved
@@ -5,14 +5,10 @@
 		"invalid_settings_validation": "Formato delle impostazioni MCP non valido: {{errorMessages}}",
 		"create_json": "Impossibile creare o aprire .kilocode/mcp.json: {{error}}",
 		"failed_update_project": "Errore durante l'aggiornamento dei server MCP del progetto",
-<<<<<<< HEAD
-		"invalidJsonArgument": "Kilo Code ha tentato di usare {{toolName}} con un argomento JSON non valido. Riprovo..."
-=======
-		"invalidJsonArgument": "Roo ha tentato di usare {{toolName}} con un argomento JSON non valido. Riprovo...",
+		"invalidJsonArgument": "Kilo Code ha tentato di usare {{toolName}} con un argomento JSON non valido. Riprovo...",
 		"refresh_after_disable": "Impossibile aggiornare le connessioni MCP dopo la disattivazione",
 		"refresh_after_enable": "Impossibile aggiornare le connessioni MCP dopo l'attivazione",
 		"disconnect_servers_partial": "Impossibile disconnettere {{count}} server MCP. Controlla l'output per i dettagli."
->>>>>>> c75549ce
 	},
 	"info": {
 		"server_restarting": "Riavvio del server MCP {{serverName}}...",
