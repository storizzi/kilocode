--- conflicted
+++ resolved
@@ -47,10 +47,6 @@
 		"delete_api_config": "Failed to delete api configuration",
 		"list_api_config": "Failed to get list api configuration",
 		"update_server_timeout": "Failed to update server timeout",
-<<<<<<< HEAD
-		"create_mcp_json": "Failed to create or open .kilocode/mcp.json: {{error}}",
-=======
->>>>>>> 04a66f92
 		"hmr_not_running": "Local development server is not running, HMR will not work. Please run 'npm run dev' before launching the extension to enable HMR.",
 		"retrieve_current_mode": "Error: failed to retrieve current mode from state.",
 		"failed_delete_repo": "Failed to delete associated shadow repository or branch: {{error}}",
