{
	"extension.displayName": "Kilo Code AI Agent (Roo / Cline fork)",
	"extension.description": "Een compleet ontwikkelteam van AI-agents in je editor.",
	"views.contextMenu.label": "Kilo Code",
	"views.terminalMenu.label": "Kilo Code",
	"views.sidebar.name": "Kilo Code",
	"views.activitybar.title": "Kilo Code",
	"command.newTask.title": "Nieuwe Taak",
	"command.mcpServers.title": "MCP Servers",
	"command.prompts.title": "Modi",
	"command.history.title": "Geschiedenis",
	"command.marketplace.title": "Marktplaats",
	"command.openInEditor.title": "Openen in Editor",
	"command.cloud.title": "Cloud",
	"command.settings.title": "Instellingen",
	"command.documentation.title": "Documentatie",
	"command.openInNewTab.title": "Openen in Nieuw Tabblad",
	"command.explainCode.title": "Leg Code Uit",
	"command.fixCode.title": "Repareer Code",
	"command.improveCode.title": "Verbeter Code",
	"command.addToContext.title": "Toevoegen aan Context",
	"command.focusInput.title": "Focus op Invoerveld",
	"command.setCustomStoragePath.title": "Aangepast Opslagpad Instellen",
	"command.importSettings.title": "Instellingen Importeren",
	"command.terminal.addToContext.title": "Terminalinhoud aan Context Toevoegen",
	"command.terminal.fixCommand.title": "Repareer Dit Commando",
	"command.terminal.explainCommand.title": "Leg Dit Commando Uit",
	"command.terminal.generateCommand.title": "Kilo Code: Genereer Terminal Commando",
	"command.acceptInput.title": "Invoer/Suggestie Accepteren",
<<<<<<< HEAD
	"command.generateCommitMessage.title": "Genereer commit bericht met Kilo",
	"command.profile.title": "Profiel",
	"configuration.title": "Kilo Code",
=======
	"command.toggleAutoApprove.title": "Auto-Goedkeuring Schakelen",
	"configuration.title": "Roo Code",
>>>>>>> 17ae7e2d
	"commands.allowedCommands.description": "Commando's die automatisch kunnen worden uitgevoerd wanneer 'Altijd goedkeuren uitvoerbewerkingen' is ingeschakeld",
	"commands.deniedCommands.description": "Commando-prefixen die automatisch worden geweigerd zonder om goedkeuring te vragen. Bij conflicten met toegestane commando's heeft de langste prefix-match voorrang. Voeg * toe om alle commando's te weigeren.",
	"commands.commandExecutionTimeout.description": "Maximale tijd in seconden om te wachten tot commando-uitvoering voltooid is voordat er een timeout optreedt (0 = geen timeout, 1-600s, standaard: 0s)",
	"commands.commandTimeoutAllowlist.description": "Commando-prefixen die zijn uitgesloten van de commando-uitvoering timeout. Commando's die overeenkomen met deze prefixen worden uitgevoerd zonder timeout-beperkingen.",
	"commands.preventCompletionWithOpenTodos.description": "Taakvoltooiing voorkomen wanneer er onvolledige todos in de todo-lijst staan",
	"settings.vsCodeLmModelSelector.description": "Instellingen voor VSCode Language Model API",
	"settings.vsCodeLmModelSelector.vendor.description": "De leverancier van het taalmodel (bijv. copilot)",
	"settings.vsCodeLmModelSelector.family.description": "De familie van het taalmodel (bijv. gpt-4)",
	"settings.customStoragePath.description": "Aangepast opslagpad. Laat leeg om de standaardlocatie te gebruiken. Ondersteunt absolute paden (bijv. 'D:\\KiloCodeStorage')",
	"settings.enableCodeActions.description": "Snelle correcties van Kilo Code inschakelen.",
	"settings.autoImportSettingsPath.description": "Pad naar een Kilo Code-configuratiebestand om automatisch te importeren bij het opstarten van de extensie. Ondersteunt absolute paden en paden ten opzichte van de thuismap (bijv. '~/Documents/kilo-code-settings.json'). Laat leeg om automatisch importeren uit te schakelen.",
	"settings.useAgentRules.description": "Laden van AGENTS.md-bestanden voor agentspecifieke regels inschakelen (zie https://agent-rules.org/)",
	"settings.apiRequestTimeout.description": "Maximale tijd in seconden om te wachten op API-reacties (0 = geen time-out, 1-3600s, standaard: 600s). Hogere waarden worden aanbevolen voor lokale providers zoals LM Studio en Ollama die mogelijk meer verwerkingstijd nodig hebben.",
<<<<<<< HEAD
	"settings.codeIndex.embeddingBatchSize.description": "De batchgrootte voor embedding-operaties tijdens code-indexering. Pas dit aan op basis van de limieten van je API-provider. Standaard is 60.",
	"ghost.input.title": "Druk op 'Enter' om te bevestigen of 'Escape' om te annuleren",
	"ghost.input.placeholder": "Beschrijf wat je wilt doen...",
	"ghost.commands.generateSuggestions": "Kilo Code: Bewerkingssuggesties Genereren",
	"ghost.commands.displaySuggestions": "Bewerkingssuggesties Weergeven",
	"ghost.commands.cancelSuggestions": "Bewerkingssuggesties Annuleren",
	"ghost.commands.applyCurrentSuggestion": "Huidige Bewerkingssuggestie Toepassen",
	"ghost.commands.applyAllSuggestions": "Alle Bewerkingssuggesties Toepassen",
	"ghost.commands.promptCodeSuggestion": "Snelle Taak",
	"ghost.commands.goToNextSuggestion": "Ga Naar Volgende Suggestie",
	"ghost.commands.goToPreviousSuggestion": "Ga Naar Vorige Suggestie"
=======
	"settings.newTaskRequireTodos.description": "Todos-parameter vereisen bij het maken van nieuwe taken met de new_task tool",
	"settings.codeIndex.embeddingBatchSize.description": "De batchgrootte voor embedding-operaties tijdens code-indexering. Pas dit aan op basis van de limieten van je API-provider. Standaard is 60."
>>>>>>> 17ae7e2d
}<|MERGE_RESOLUTION|>--- conflicted
+++ resolved
@@ -27,14 +27,10 @@
 	"command.terminal.explainCommand.title": "Leg Dit Commando Uit",
 	"command.terminal.generateCommand.title": "Kilo Code: Genereer Terminal Commando",
 	"command.acceptInput.title": "Invoer/Suggestie Accepteren",
-<<<<<<< HEAD
+	"command.toggleAutoApprove.title": "Auto-Goedkeuring Schakelen",
 	"command.generateCommitMessage.title": "Genereer commit bericht met Kilo",
 	"command.profile.title": "Profiel",
 	"configuration.title": "Kilo Code",
-=======
-	"command.toggleAutoApprove.title": "Auto-Goedkeuring Schakelen",
-	"configuration.title": "Roo Code",
->>>>>>> 17ae7e2d
 	"commands.allowedCommands.description": "Commando's die automatisch kunnen worden uitgevoerd wanneer 'Altijd goedkeuren uitvoerbewerkingen' is ingeschakeld",
 	"commands.deniedCommands.description": "Commando-prefixen die automatisch worden geweigerd zonder om goedkeuring te vragen. Bij conflicten met toegestane commando's heeft de langste prefix-match voorrang. Voeg * toe om alle commando's te weigeren.",
 	"commands.commandExecutionTimeout.description": "Maximale tijd in seconden om te wachten tot commando-uitvoering voltooid is voordat er een timeout optreedt (0 = geen timeout, 1-600s, standaard: 0s)",
@@ -48,7 +44,7 @@
 	"settings.autoImportSettingsPath.description": "Pad naar een Kilo Code-configuratiebestand om automatisch te importeren bij het opstarten van de extensie. Ondersteunt absolute paden en paden ten opzichte van de thuismap (bijv. '~/Documents/kilo-code-settings.json'). Laat leeg om automatisch importeren uit te schakelen.",
 	"settings.useAgentRules.description": "Laden van AGENTS.md-bestanden voor agentspecifieke regels inschakelen (zie https://agent-rules.org/)",
 	"settings.apiRequestTimeout.description": "Maximale tijd in seconden om te wachten op API-reacties (0 = geen time-out, 1-3600s, standaard: 600s). Hogere waarden worden aanbevolen voor lokale providers zoals LM Studio en Ollama die mogelijk meer verwerkingstijd nodig hebben.",
-<<<<<<< HEAD
+	"settings.newTaskRequireTodos.description": "Todos-parameter vereisen bij het maken van nieuwe taken met de new_task tool",
 	"settings.codeIndex.embeddingBatchSize.description": "De batchgrootte voor embedding-operaties tijdens code-indexering. Pas dit aan op basis van de limieten van je API-provider. Standaard is 60.",
 	"ghost.input.title": "Druk op 'Enter' om te bevestigen of 'Escape' om te annuleren",
 	"ghost.input.placeholder": "Beschrijf wat je wilt doen...",
@@ -60,8 +56,4 @@
 	"ghost.commands.promptCodeSuggestion": "Snelle Taak",
 	"ghost.commands.goToNextSuggestion": "Ga Naar Volgende Suggestie",
 	"ghost.commands.goToPreviousSuggestion": "Ga Naar Vorige Suggestie"
-=======
-	"settings.newTaskRequireTodos.description": "Todos-parameter vereisen bij het maken van nieuwe taken met de new_task tool",
-	"settings.codeIndex.embeddingBatchSize.description": "De batchgrootte voor embedding-operaties tijdens code-indexering. Pas dit aan op basis van de limieten van je API-provider. Standaard is 60."
->>>>>>> 17ae7e2d
 }