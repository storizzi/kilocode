import * as vscode from "vscode"
import delay from "delay"

import { ClineProvider } from "../core/webview/ClineProvider"
<<<<<<< HEAD
import { t } from "../i18n" // kilocode_change
import { importSettings, exportSettings } from "../core/config/importExport" // kilocode_change
=======
import { ContextProxy } from "../core/config/ContextProxy"

import { registerHumanRelayCallback, unregisterHumanRelayCallback, handleHumanRelayResponse } from "./humanRelay"
import { handleNewTask } from "./handleTask"

>>>>>>> 11f65c5b
/**
 * Helper to get the visible ClineProvider instance or log if not found.
 */
export function getVisibleProviderOrLog(outputChannel: vscode.OutputChannel): ClineProvider | undefined {
	const visibleProvider = ClineProvider.getVisibleInstance()
	if (!visibleProvider) {
		outputChannel.appendLine("Cannot find any visible Kilo Code instances.")
		return undefined
	}
	return visibleProvider
}

// Store panel references in both modes
let sidebarPanel: vscode.WebviewView | undefined = undefined
let tabPanel: vscode.WebviewPanel | undefined = undefined

/**
 * Get the currently active panel
 * @returns WebviewPanel或WebviewView
 */
export function getPanel(): vscode.WebviewPanel | vscode.WebviewView | undefined {
	return tabPanel || sidebarPanel
}

/**
 * Set panel references
 */
export function setPanel(
	newPanel: vscode.WebviewPanel | vscode.WebviewView | undefined,
	type: "sidebar" | "tab",
): void {
	if (type === "sidebar") {
		sidebarPanel = newPanel as vscode.WebviewView
		tabPanel = undefined
	} else {
		tabPanel = newPanel as vscode.WebviewPanel
		sidebarPanel = undefined
	}
}

export type RegisterCommandOptions = {
	context: vscode.ExtensionContext
	outputChannel: vscode.OutputChannel
	provider: ClineProvider
}

export const registerCommands = (options: RegisterCommandOptions) => {
	const { context } = options

	for (const [command, callback] of Object.entries(getCommandsMap(options))) {
		context.subscriptions.push(vscode.commands.registerCommand(command, callback))
	}
}

const getCommandsMap = ({ context, outputChannel, provider }: RegisterCommandOptions) => {
	return {
		"kilo-code.activationCompleted": () => {},
		"kilo-code.plusButtonClicked": async () => {
			const visibleProvider = getVisibleProviderOrLog(outputChannel)
			if (!visibleProvider) return
			await visibleProvider.removeClineFromStack()
			await visibleProvider.postStateToWebview()
			await visibleProvider.postMessageToWebview({ type: "action", action: "chatButtonClicked" })
		},
		"kilo-code.mcpButtonClicked": () => {
			const visibleProvider = getVisibleProviderOrLog(outputChannel)
			if (!visibleProvider) return
			visibleProvider.postMessageToWebview({ type: "action", action: "mcpButtonClicked" })
		},
		"kilo-code.promptsButtonClicked": () => {
			const visibleProvider = getVisibleProviderOrLog(outputChannel)
			if (!visibleProvider) return
			visibleProvider.postMessageToWebview({ type: "action", action: "promptsButtonClicked" })
		},
		"kilo-code.popoutButtonClicked": () => openClineInNewTab({ context, outputChannel }),
		"kilo-code.openInNewTab": () => openClineInNewTab({ context, outputChannel }),
		"kilo-code.settingsButtonClicked": () => {
			const visibleProvider = getVisibleProviderOrLog(outputChannel)
			if (!visibleProvider) return
			visibleProvider.postMessageToWebview({ type: "action", action: "settingsButtonClicked" })
		},
		"kilo-code.historyButtonClicked": () => {
			const visibleProvider = getVisibleProviderOrLog(outputChannel)
			if (!visibleProvider) return
			visibleProvider.postMessageToWebview({ type: "action", action: "historyButtonClicked" })
		},
		"kilo-code.helpButtonClicked": () => {
			vscode.env.openExternal(vscode.Uri.parse("https://kilocode.ai"))
		},
		"kilo-code.showHumanRelayDialog": (params: { requestId: string; promptText: string }) => {
			const panel = getPanel()

			if (panel) {
				panel?.webview.postMessage({
					type: "showHumanRelayDialog",
					requestId: params.requestId,
					promptText: params.promptText,
				})
			}
		},
		"kilo-code.registerHumanRelayCallback": registerHumanRelayCallback,
		"kilo-code.unregisterHumanRelayCallback": unregisterHumanRelayCallback,
		"kilo-code.handleHumanRelayResponse": handleHumanRelayResponse,
		"kilo-code.newTask": handleNewTask,
		"kilo-code.setCustomStoragePath": async () => {
			const { promptForCustomStoragePath } = await import("../shared/storagePathManager")
			await promptForCustomStoragePath()
		},
		// kilocode_change begin
		"kilo-code.focusChatInput": async () => {
			try {
				await vscode.commands.executeCommand("kilo-code.SidebarProvider.focus")
				await delay(100)

				let visibleProvider = getVisibleProviderOrLog(outputChannel)

				if (!visibleProvider) {
					// If still no visible provider, try opening in a new tab
					const tabProvider = await openClineInNewTab({ context, outputChannel })
					await delay(100)
					visibleProvider = tabProvider
				}

				visibleProvider?.postMessageToWebview({
					type: "action",
					action: "focusChatInput",
				})
			} catch (error) {
				outputChannel.appendLine(`Error in focusChatInput: ${error}`)
			}
		},
		// kilocode_change end
		"kilo-code.acceptInput": () => {
			const visibleProvider = getVisibleProviderOrLog(outputChannel)
			if (!visibleProvider) return
			visibleProvider.postMessageToWebview({ type: "acceptInput" })
		},
		// kilocode_change start
		"kilo-code.importSettings": async () => {
			const visibleProvider = getVisibleProviderOrLog(outputChannel)
			if (!visibleProvider) return

			const { success } = await importSettings({
				providerSettingsManager: visibleProvider.providerSettingsManager,
				contextProxy: visibleProvider.contextProxy,
			})

			if (success) {
				visibleProvider.settingsImportedAt = Date.now()
				await visibleProvider.postStateToWebview()
				await vscode.window.showInformationMessage(t("kilocode:info.settings_imported"))
			}
		},
		"kilo-code.exportSettings": async () => {
			const visibleProvider = getVisibleProviderOrLog(outputChannel)
			if (!visibleProvider) return

			await exportSettings({
				providerSettingsManager: visibleProvider.providerSettingsManager,
				contextProxy: visibleProvider.contextProxy,
			})
		},
		// kilocode_change end
	}
}

export const openClineInNewTab = async ({ context, outputChannel }: Omit<RegisterCommandOptions, "provider">) => {
	// (This example uses webviewProvider activation event which is necessary to
	// deserialize cached webview, but since we use retainContextWhenHidden, we
	// don't need to use that event).
	// https://github.com/microsoft/vscode-extension-samples/blob/main/webview-sample/src/extension.ts
	const contextProxy = await ContextProxy.getInstance(context)
	const tabProvider = new ClineProvider(context, outputChannel, "editor", contextProxy)
	const lastCol = Math.max(...vscode.window.visibleTextEditors.map((editor) => editor.viewColumn || 0))

	// Check if there are any visible text editors, otherwise open a new group
	// to the right.
	const hasVisibleEditors = vscode.window.visibleTextEditors.length > 0

	if (!hasVisibleEditors) {
		await vscode.commands.executeCommand("workbench.action.newGroupRight")
	}

	const targetCol = hasVisibleEditors ? Math.max(lastCol + 1, 1) : vscode.ViewColumn.Two

	const newPanel = vscode.window.createWebviewPanel(ClineProvider.tabPanelId, "Kilo Code", targetCol, {
		enableScripts: true,
		retainContextWhenHidden: true,
		localResourceRoots: [context.extensionUri],
	})

	// Save as tab type panel.
	setPanel(newPanel, "tab")

	// TODO: Use better svg icon with light and dark variants (see
	// https://stackoverflow.com/questions/58365687/vscode-extension-iconpath).
	newPanel.iconPath = {
		light: vscode.Uri.joinPath(context.extensionUri, "assets", "icons", "kilo.png"),
		dark: vscode.Uri.joinPath(context.extensionUri, "assets", "icons", "kilo.png"),
	}

	await tabProvider.resolveWebviewView(newPanel)

	// Handle panel closing events.
	newPanel.onDidDispose(() => {
		setPanel(undefined, "tab")
	})

	// Lock the editor group so clicking on files doesn't open them over the panel.
	await delay(100)
	await vscode.commands.executeCommand("workbench.action.lockEditorGroup")

	return tabProvider
}<|MERGE_RESOLUTION|>--- conflicted
+++ resolved
@@ -2,16 +2,13 @@
 import delay from "delay"
 
 import { ClineProvider } from "../core/webview/ClineProvider"
-<<<<<<< HEAD
 import { t } from "../i18n" // kilocode_change
 import { importSettings, exportSettings } from "../core/config/importExport" // kilocode_change
-=======
 import { ContextProxy } from "../core/config/ContextProxy"
 
 import { registerHumanRelayCallback, unregisterHumanRelayCallback, handleHumanRelayResponse } from "./humanRelay"
 import { handleNewTask } from "./handleTask"
 
->>>>>>> 11f65c5b
 /**
  * Helper to get the visible ClineProvider instance or log if not found.
  */
@@ -66,7 +63,7 @@
 	}
 }
 
-const getCommandsMap = ({ context, outputChannel, provider }: RegisterCommandOptions) => {
+const getCommandsMap = ({ context, outputChannel }: RegisterCommandOptions) => {
 	return {
 		"kilo-code.activationCompleted": () => {},
 		"kilo-code.plusButtonClicked": async () => {
