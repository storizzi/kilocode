--- conflicted
+++ resolved
@@ -1,10 +1,7 @@
 import { OpenAICompatibleEmbedder } from "./openai-compatible"
 import { IEmbedder, EmbeddingResponse, EmbedderInfo } from "../interfaces/embedder"
 import { GEMINI_MAX_ITEM_TOKENS } from "../constants"
-<<<<<<< HEAD
-=======
 import { t } from "../../../i18n"
->>>>>>> a0e640cd
 import { TelemetryEventName } from "@roo-code/types"
 import { TelemetryService } from "@roo-code/telemetry"
 
