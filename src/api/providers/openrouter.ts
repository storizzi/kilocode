import { Anthropic } from "@anthropic-ai/sdk"
import OpenAI from "openai"

import {
	openRouterDefaultModelId,
	openRouterDefaultModelInfo,
	OPENROUTER_DEFAULT_PROVIDER_NAME,
	OPEN_ROUTER_PROMPT_CACHING_MODELS,
	DEEP_SEEK_DEFAULT_TEMPERATURE,
} from "@roo-code/types"

import type { ApiHandlerOptions, ModelRecord } from "../../shared/api"

import { convertToOpenAiMessages } from "../transform/openai-format"
import { ApiStreamChunk } from "../transform/stream"
import { convertToR1Format } from "../transform/r1-format"
import { addCacheBreakpoints as addAnthropicCacheBreakpoints } from "../transform/caching/anthropic"
import { addCacheBreakpoints as addGeminiCacheBreakpoints } from "../transform/caching/gemini"
import type { OpenRouterReasoningParams } from "../transform/reasoning"
import { getModelParams } from "../transform/model-params"

import { getModels } from "./fetchers/modelCache"
import { getModelEndpoints } from "./fetchers/modelEndpointCache"

import { DEFAULT_HEADERS } from "./constants"
import { BaseProvider } from "./base-provider"
import type { SingleCompletionHandler } from "../index"

// Add custom interface for OpenRouter params.
type OpenRouterChatCompletionParams = OpenAI.Chat.ChatCompletionCreateParams & {
	transforms?: string[]
	include_reasoning?: boolean
	// https://openrouter.ai/docs/use-cases/reasoning-tokens
	reasoning?: OpenRouterReasoningParams
}

// See `OpenAI.Chat.Completions.ChatCompletionChunk["usage"]`
// `CompletionsAPI.CompletionUsage`
// See also: https://openrouter.ai/docs/use-cases/usage-accounting
interface CompletionUsage {
	completion_tokens?: number
	completion_tokens_details?: {
		reasoning_tokens?: number
	}
	prompt_tokens?: number
	prompt_tokens_details?: {
		cached_tokens?: number
	}
	total_tokens?: number
	cost?: number
<<<<<<< HEAD
	// kilocode_change start
	cost_details?: {
		upstream_inference_cost?: number
	}
	// kilocode_change end
=======
	cost_details?: {
		upstream_inference_cost?: number
	}
>>>>>>> db07ff56
}

export class OpenRouterHandler extends BaseProvider implements SingleCompletionHandler {
	protected options: ApiHandlerOptions
	private client: OpenAI
	protected models: ModelRecord = {}
	protected endpoints: ModelRecord = {}

	constructor(options: ApiHandlerOptions) {
		super()
		this.options = options

		const baseURL = this.options.openRouterBaseUrl || "https://openrouter.ai/api/v1"
		const apiKey = this.options.openRouterApiKey ?? "not-provided"

		this.client = new OpenAI({ baseURL, apiKey, defaultHeaders: DEFAULT_HEADERS })
	}

	override async *createMessage(
		systemPrompt: string,
		messages: Anthropic.Messages.MessageParam[],
	): AsyncGenerator<ApiStreamChunk> {
		const model = await this.fetchModel()

		let { id: modelId, maxTokens, temperature, topP, reasoning } = model

		// OpenRouter sends reasoning tokens by default for Gemini 2.5 Pro
		// Preview even if you don't request them. This is not the default for
		// other providers (including Gemini), so we need to explicitly disable
		// i We should generalize this using the logic in `getModelParams`, but
		// this is easier for now.
		if (
			(modelId === "google/gemini-2.5-pro-preview" || modelId === "google/gemini-2.5-pro") &&
			typeof reasoning === "undefined"
		) {
			reasoning = { exclude: true }
		}

		// Convert Anthropic messages to OpenAI format.
		let openAiMessages: OpenAI.Chat.ChatCompletionMessageParam[] = [
			{ role: "system", content: systemPrompt },
			...convertToOpenAiMessages(messages),
		]

		// DeepSeek highly recommends using user instead of system role.
		if (modelId.startsWith("deepseek/deepseek-r1") || modelId === "perplexity/sonar-reasoning") {
			openAiMessages = convertToR1Format([{ role: "user", content: systemPrompt }, ...messages])
		}

		// https://openrouter.ai/docs/features/prompt-caching
		// TODO: Add a `promptCacheStratey` field to `ModelInfo`.
		if (OPEN_ROUTER_PROMPT_CACHING_MODELS.has(modelId)) {
			if (modelId.startsWith("google")) {
				addGeminiCacheBreakpoints(systemPrompt, openAiMessages)
			} else {
				addAnthropicCacheBreakpoints(systemPrompt, openAiMessages)
			}
		}

		const transforms = (this.options.openRouterUseMiddleOutTransform ?? true) ? ["middle-out"] : undefined

		// https://openrouter.ai/docs/transforms
		const completionParams: OpenRouterChatCompletionParams = {
			model: modelId,
			...(maxTokens && maxTokens > 0 && { max_tokens: maxTokens }),
			temperature,
			top_p: topP,
			messages: openAiMessages,
			stream: true,
			stream_options: { include_usage: true },
			// Only include provider if openRouterSpecificProvider is not "[default]".
			...(this.options.openRouterSpecificProvider &&
				this.options.openRouterSpecificProvider !== OPENROUTER_DEFAULT_PROVIDER_NAME && {
					provider: {
						order: [this.options.openRouterSpecificProvider],
						only: [this.options.openRouterSpecificProvider],
						allow_fallbacks: false,
					},
				}),
			...(transforms && { transforms }),
			...(reasoning && { reasoning }),
		}
		let stream
		stream = await this.client.chat.completions.create(completionParams)

		let lastUsage: CompletionUsage | undefined = undefined

		try {
			for await (const chunk of stream) {
				// OpenRouter returns an error object instead of the OpenAI SDK throwing an error.
				if ("error" in chunk) {
					const error = chunk.error as { message?: string; code?: number }
					console.error(`OpenRouter API Error: ${error?.code} - ${error?.message}`)
					throw new Error(`OpenRouter API Error ${error?.code}: ${error?.message}`)
				}

				const delta = chunk.choices[0]?.delta

				if ("reasoning" in delta && delta.reasoning && typeof delta.reasoning === "string") {
					yield { type: "reasoning", text: delta.reasoning }
				}

				if (delta?.content) {
					yield { type: "text", text: delta.content }
				}

				if (chunk.usage) {
					lastUsage = chunk.usage
				}
			}
		} catch (error) {
			let errorMessage = makeOpenRouterErrorReadable(error)
			throw new Error(errorMessage)
		}

		if (lastUsage) {
			yield {
				type: "usage",
				inputTokens: lastUsage.prompt_tokens || 0,
				outputTokens: lastUsage.completion_tokens || 0,
<<<<<<< HEAD
				// Waiting on OpenRouter to figure out what this represents in the Gemini case
				// and how to best support it.
				cacheReadTokens: lastUsage.prompt_tokens_details?.cached_tokens, // kilocode_change: uncomment
				reasoningTokens: lastUsage.completion_tokens_details?.reasoning_tokens,
				totalCost: (lastUsage.cost_details?.upstream_inference_cost || 0) + (lastUsage.cost || 0), // kilocode_change +upstream_inference_cost
=======
				cacheReadTokens: lastUsage.prompt_tokens_details?.cached_tokens,
				reasoningTokens: lastUsage.completion_tokens_details?.reasoning_tokens,
				totalCost: (lastUsage.cost_details?.upstream_inference_cost || 0) + (lastUsage.cost || 0),
>>>>>>> db07ff56
			}
		}
	}

	public async fetchModel() {
		const [models, endpoints] = await Promise.all([
			getModels({ provider: "openrouter" }),
			getModelEndpoints({
				router: "openrouter",
				modelId: this.options.openRouterModelId,
				endpoint: this.options.openRouterSpecificProvider,
			}),
		])

		this.models = models
		this.endpoints = endpoints

		return this.getModel()
	}

	override getModel() {
		const id = this.options.openRouterModelId ?? openRouterDefaultModelId
		let info = this.models[id] ?? openRouterDefaultModelInfo

		// If a specific provider is requested, use the endpoint for that provider.
		if (this.options.openRouterSpecificProvider && this.endpoints[this.options.openRouterSpecificProvider]) {
			info = this.endpoints[this.options.openRouterSpecificProvider]
		}

		const isDeepSeekR1 = id.startsWith("deepseek/deepseek-r1") || id === "perplexity/sonar-reasoning"

		const params = getModelParams({
			format: "openrouter",
			modelId: id,
			model: info,
			settings: this.options,
			defaultTemperature: isDeepSeekR1 ? DEEP_SEEK_DEFAULT_TEMPERATURE : 0,
		})

		return { id, info, topP: isDeepSeekR1 ? 0.95 : undefined, ...params }
	}

	async completePrompt(prompt: string) {
		let { id: modelId, maxTokens, temperature, reasoning } = await this.fetchModel()

		const completionParams: OpenRouterChatCompletionParams = {
			model: modelId,
			max_tokens: maxTokens,
			temperature,
			messages: [{ role: "user", content: prompt }],
			stream: false,
			// Only include provider if openRouterSpecificProvider is not "[default]".
			...(this.options.openRouterSpecificProvider &&
				this.options.openRouterSpecificProvider !== OPENROUTER_DEFAULT_PROVIDER_NAME && {
					provider: {
						order: [this.options.openRouterSpecificProvider],
						only: [this.options.openRouterSpecificProvider],
						allow_fallbacks: false,
					},
				}),
			...(reasoning && { reasoning }),
		}

		const response = await this.client.chat.completions.create(completionParams)

		if ("error" in response) {
			const error = response.error as { message?: string; code?: number }
			throw new Error(`OpenRouter API Error ${error?.code}: ${error?.message}`)
		}

		const completion = response as OpenAI.Chat.ChatCompletion
		return completion.choices[0]?.message?.content || ""
	}
}

// kilocode_change start
function makeOpenRouterErrorReadable(error: any) {
	if (error?.code !== 429 && error?.code !== 418) {
		return `OpenRouter API Error: ${error?.message || error}`
	}

	try {
		const parsedJson = JSON.parse(error.error.metadata?.raw)
		const retryAfter = parsedJson?.error?.details.map((detail: any) => detail.retryDelay).filter((r: any) => r)[0]
		if (retryAfter) {
			return `Rate limit exceeded, try again in ${retryAfter}.`
		}
	} catch (e) {}

	return `Rate limit exceeded, try again later.\n${error?.message || error}`
}
// kilocode_change end<|MERGE_RESOLUTION|>--- conflicted
+++ resolved
@@ -48,17 +48,9 @@
 	}
 	total_tokens?: number
 	cost?: number
-<<<<<<< HEAD
-	// kilocode_change start
 	cost_details?: {
 		upstream_inference_cost?: number
 	}
-	// kilocode_change end
-=======
-	cost_details?: {
-		upstream_inference_cost?: number
-	}
->>>>>>> db07ff56
 }
 
 export class OpenRouterHandler extends BaseProvider implements SingleCompletionHandler {
@@ -179,17 +171,9 @@
 				type: "usage",
 				inputTokens: lastUsage.prompt_tokens || 0,
 				outputTokens: lastUsage.completion_tokens || 0,
-<<<<<<< HEAD
-				// Waiting on OpenRouter to figure out what this represents in the Gemini case
-				// and how to best support it.
-				cacheReadTokens: lastUsage.prompt_tokens_details?.cached_tokens, // kilocode_change: uncomment
-				reasoningTokens: lastUsage.completion_tokens_details?.reasoning_tokens,
-				totalCost: (lastUsage.cost_details?.upstream_inference_cost || 0) + (lastUsage.cost || 0), // kilocode_change +upstream_inference_cost
-=======
 				cacheReadTokens: lastUsage.prompt_tokens_details?.cached_tokens,
 				reasoningTokens: lastUsage.completion_tokens_details?.reasoning_tokens,
 				totalCost: (lastUsage.cost_details?.upstream_inference_cost || 0) + (lastUsage.cost || 0),
->>>>>>> db07ff56
 			}
 		}
 	}
