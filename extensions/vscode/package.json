{
  "name": "continue",
  "icon": "media/icon.png",
  "author": "Continue Dev, Inc",
<<<<<<< HEAD
  "version": "0.9.199",
=======
  "version": "0.9.198",
>>>>>>> d0b74b3c
  "repository": {
    "type": "git",
    "url": "https://github.com/continuedev/continue"
  },
  "extensionKind": [
    "ui",
    "workspace"
  ],
  "bugs": {
    "url": "https://github.com/continuedev/continue/issues",
    "email": "nate@continue.dev"
  },
  "homepage": "https://continue.dev",
  "qna": "https://github.com/continuedev/continue/issues/new/choose",
  "license": "Apache-2.0",
  "displayName": "Continue - Codestral, Claude, and more",
  "pricing": "Free",
  "description": "The leading open-source AI code assistant",
  "publisher": "Continue",
  "engines": {
    "vscode": "^1.70.0",
    "node": ">=20.11.0"
  },
  "engine-strict": true,
  "galleryBanner": {
    "color": "#1E1E1E",
    "theme": "dark"
  },
  "categories": [
    "AI",
    "Chat",
    "Programming Languages",
    "Education",
    "Machine Learning",
    "Snippets"
  ],
  "keywords": [
    "chatgpt",
    "github",
    "copilot",
    "claude",
    "sonnet",
    "mistral",
    "codestral",
    "codegpt",
    "ai",
    "llama"
  ],
  "activationEvents": [
    "onStartupFinished",
    "onView:continueGUIView"
  ],
  "main": "./out/extension.js",
  "browser": "./out/extension.js",
  "contributes": {
    "languages": [
      {
        "filenames": [
          "config.json",
          ".continuerc.json"
        ],
        "id": "jsonc"
      }
    ],
    "configuration": {
      "title": "Continue",
      "properties": {
        "continue.telemetryEnabled": {
          "type": "boolean",
          "default": true,
          "markdownDescription": "Continue collects anonymous usage data, cleaned of PII, to help us improve the product for our users. Read more  at [continue.dev › Telemetry](https://docs.continue.dev/telemetry)."
        },
        "continue.enableContinueForTeams": {
          "type": "boolean",
          "default": false,
          "markdownDescription": "_(Requires window reload)_ Enable Continue for teams beta features. To sign in, click the person icon in the bottom right of the sidebar."
        },
        "continue.showInlineTip": {
          "type": "boolean",
          "default": true,
          "description": "Show inline suggestion to use the Continue keyboard shortcuts (e.g. \"Cmd/Ctrl L to select code, Cmd/Ctrl I to edit\")."
        },
        "continue.enableQuickActions": {
          "type": "boolean",
          "default": false,
          "markdownDescription": "Enable the experimental Quick Actions feature. Read our walkthrough to learn about configuration and how to share feedback: [continue.dev › Walkthrough: Quick Actions (experimental)](https://docs.continue.dev/features/quick-actions)"
        },
        "continue.enableTabAutocomplete": {
          "type": "boolean",
          "default": true,
          "markdownDescription": "Enable Continue's tab autocomplete feature. Read our walkthrough to learn about configuration and how to share feedback: [continue.dev › Walkthrough: Tab Autocomplete (beta)](https://docs.continue.dev/features/tab-autocomplete)"
        },
        "continue.pauseTabAutocompleteOnBattery": {
          "type": "boolean",
          "default": false,
          "markdownDescription": "Pause Continue's tab autocomplete feature when your battery is low."
        },
        "continue.pauseCodebaseIndexOnStart": {
          "type": "boolean",
          "default": false,
          "markdownDescription": "Pause Continue's codebase index on start."
        },
        "continue.enableDebugLogs": {
          "type": "boolean",
          "default": false,
          "markdownDescription": "Enable Continue Debug Logs in the Output panel."
        },
        "continue.remoteConfigServerUrl": {
          "type": "string",
          "default": null,
          "markdownDescription": "If your team is set up to use shared configuration, enter the server URL here and your user token below to enable automatic syncing."
        },
        "continue.userToken": {
          "type": "string",
          "default": null,
          "markdownDescription": "If your team is set up to use shared configuration, enter your user token here and your server URL above to enable automatic syncing."
        },
        "continue.remoteConfigSyncPeriod": {
          "type": "number",
          "default": 60,
          "description": "The period of time in minutes between automatic syncs."
        }
      }
    },
    "commands": [
      {
        "command": "continue.acceptDiff",
        "category": "Continue",
        "title": "Accept Diff",
        "group": "Continue"
      },
      {
        "command": "continue.rejectDiff",
        "category": "Continue",
        "title": "Reject Diff",
        "group": "Continue",
        "icon": "$(stop)"
      },
      {
        "command": "continue.acceptVerticalDiffBlock",
        "category": "Continue",
        "title": "Accept Vertical Diff Block",
        "group": "Continue"
      },
      {
        "command": "continue.rejectVerticalDiffBlock",
        "category": "Continue",
        "title": "Reject Vertical Diff Block",
        "group": "Continue"
      },
      {
        "command": "continue.quickEdit",
        "category": "Continue",
        "title": "Generate Code",
        "group": "Continue"
      },
      {
        "command": "continue.focusContinueInput",
        "category": "Continue",
        "title": "Add Highlighted Code to Context",
        "group": "Continue"
      },
      {
        "command": "continue.focusContinueInputWithoutClear",
        "category": "Continue",
        "title": "Add Highlighted Code to Context",
        "group": "Continue"
      },
      {
        "command": "continue.debugTerminal",
        "category": "Continue",
        "title": "Debug Terminal",
        "group": "Continue"
      },
      {
        "command": "continue.toggleFullScreen",
        "category": "Continue",
        "title": "Toggle Full Screen",
        "icon": "$(fullscreen)",
        "group": "Continue"
      },
      {
        "command": "continue.openConfigJson",
        "category": "Continue",
        "title": "Open config.json",
        "group": "Continue"
      },
      {
        "command": "continue.toggleTabAutocompleteEnabled",
        "category": "Continue",
        "title": "Toggle Autocomplete Enabled",
        "group": "Continue"
      },
      {
        "command": "continue.selectFilesAsContext",
        "category": "Continue",
        "title": "Select Files as Context",
        "group": "Continue"
      },
      {
        "command": "continue.newSession",
        "category": "Continue",
        "title": "New Session",
        "icon": "$(add)",
        "group": "Continue"
      },
      {
        "command": "continue.viewHistory",
        "category": "Continue",
        "title": "View History",
        "icon": "$(history)",
        "group": "Continue"
      },
      {
        "command": "continue.writeCommentsForCode",
        "category": "Continue",
        "title": "Write Comments for this Code",
        "group": "Continue"
      },
      {
        "command": "continue.writeDocstringForCode",
        "category": "Continue",
        "title": "Write a Docstring for this Code",
        "group": "Continue"
      },
      {
        "command": "continue.fixCode",
        "category": "Continue",
        "title": "Fix this Code",
        "group": "Continue"
      },
      {
        "command": "continue.optimizeCode",
        "category": "Continue",
        "title": "Optimize this Code",
        "group": "Continue"
      },
      {
        "command": "continue.fixGrammar",
        "category": "Continue",
        "title": "Fix Grammar / Spelling",
        "group": "Continue"
      },
      {
        "command": "continue.codebaseForceReIndex",
        "category": "Continue",
        "title": "Codebase Force Re-Index",
        "group": "Continue"
      },
      {
        "command": "continue.rebuildCodebaseIndex",
        "category": "Continue",
        "title": "Rebuild codebase index",
        "group": "Continue"
      },
      {
        "command": "continue.docsIndex",
        "category": "Continue",
        "title": "Docs Index",
        "group": "Continue"
      },
      {
        "command": "continue.docsReIndex",
        "category": "Continue",
        "title": "Docs Force Re-Index",
        "group": "Continue"
      }
    ],
    "keybindings": [
      {
        "command": "continue.focusContinueInput",
        "mac": "cmd+l",
        "key": "ctrl+l"
      },
      {
        "command": "continue.focusContinueInputWithoutClear",
        "mac": "cmd+shift+l",
        "key": "ctrl+shift+l"
      },
      {
        "command": "continue.acceptDiff",
        "mac": "shift+cmd+enter",
        "key": "shift+ctrl+enter"
      },
      {
        "command": "continue.rejectDiff",
        "mac": "shift+cmd+backspace",
        "key": "shift+ctrl+backspace"
      },
      {
        "command": "continue.rejectDiff",
        "mac": "cmd+z",
        "key": "ctrl+z",
        "when": "continue.diffVisible"
      },
      {
        "command": "continue.quickEditHistoryUp",
        "mac": "up",
        "key": "up",
        "when": "false && continue.quickEditHistoryFocused"
      },
      {
        "command": "continue.quickEditHistoryDown",
        "mac": "down",
        "key": "down",
        "when": "false && continue.quickEditHistoryFocused"
      },
      {
        "command": "continue.acceptVerticalDiffBlock",
        "mac": "alt+cmd+y",
        "key": "alt+ctrl+y"
      },
      {
        "command": "continue.rejectVerticalDiffBlock",
        "mac": "alt+cmd+n",
        "key": "alt+ctrl+n"
      },
      {
        "command": "continue.quickEdit",
        "mac": "cmd+i",
        "key": "ctrl+i"
      },
      {
        "command": "continue.debugTerminal",
        "mac": "cmd+shift+r",
        "key": "ctrl+shift+r"
      },
      {
        "command": "continue.toggleFullScreen",
        "mac": "cmd+k cmd+m",
        "key": "ctrl+k ctrl+m",
        "when": "!terminalFocus"
      },
      {
        "command": "continue.toggleTabAutocompleteEnabled",
        "mac": "cmd+k cmd+a",
        "key": "ctrl+k ctrl+a",
        "when": "!terminalFocus"
      }
    ],
    "submenus": [
      {
        "id": "continue.continueSubMenu",
        "label": "Continue"
      }
    ],
    "menus": {
      "commandPalette": [
        {
          "command": "continue.quickEdit"
        },
        {
          "command": "continue.focusContinueInput"
        },
        {
          "command": "continue.focusContinueInputWithoutClear"
        },
        {
          "command": "continue.debugTerminal"
        },
        {
          "command": "continue.toggleFullScreen"
        },
        {
          "command": "continue.newSession"
        }
      ],
      "editor/context": [
        {
          "submenu": "continue.continueSubMenu",
          "group": "0_acontinue"
        }
      ],
      "editor/title/run": [
        {
          "command": "continue.rejectDiff",
          "group": "Continue",
          "when": "continue.streamingDiff"
        }
      ],
      "continue.continueSubMenu": [
        {
          "command": "continue.focusContinueInputWithoutClear",
          "group": "Continue",
          "when": "editorHasSelection"
        },
        {
          "command": "continue.writeCommentsForCode",
          "group": "Continue",
          "when": "editorHasSelection"
        },
        {
          "command": "continue.writeDocstringForCode",
          "group": "Continue",
          "when": "editorHasSelection"
        },
        {
          "command": "continue.fixCode",
          "group": "Continue",
          "when": "editorHasSelection"
        },
        {
          "command": "continue.optimizeCode",
          "group": "Continue",
          "when": "editorHasSelection"
        },
        {
          "command": "continue.fixGrammar",
          "group": "Continue",
          "when": "editorHasSelection && editorLangId == 'markdown'"
        }
      ],
      "explorer/context": [
        {
          "command": "continue.selectFilesAsContext",
          "group": "1_debug@1"
        }
      ],
      "view/title": [
        {
          "command": "continue.newSession",
          "group": "navigation@1",
          "when": "view == continue.continueGUIView"
        },
        {
          "command": "continue.toggleFullScreen",
          "group": "navigation@1",
          "when": "view == continue.continueGUIView"
        },
        {
          "command": "continue.viewHistory",
          "group": "navigation@1",
          "when": "view == continue.continueGUIView"
        }
      ],
      "editor/title": [
        {
          "command": "continue.toggleFullScreen",
          "group": "navigation@1",
          "when": "activeWebviewPanelId == continue.continueGUIView"
        }
      ],
      "terminal/context": [
        {
          "command": "continue.debugTerminal",
          "group": "navigation@top"
        }
      ]
    },
    "viewsContainers": {
      "activitybar": [
        {
          "id": "continue",
          "title": "Continue",
          "icon": "media/sidebar-icon.png"
        }
      ]
    },
    "views": {
      "continue": [
        {
          "type": "webview",
          "id": "continue.continueGUIView",
          "name": "",
          "visibility": "visible"
        }
      ]
    },
    "walkthroughs": [
      {
        "id": "continue",
        "title": "Getting Started",
        "description": "Learn how to use Continue",
        "steps": [
          {
            "id": "edit",
            "title": "Edit in natural language",
            "description": "Highlight a section of code and instruct Continue to refactor it (e.g. `/edit rewrite this function to be async`)",
            "media": {
              "image": "media/edit.png",
              "altText": "Empty image"
            },
            "completionEvents": []
          },
          {
            "id": "explain",
            "title": "Get possible explanations",
            "description": "Ask Continue about a part of your code to get another perspective (e.g. `where in the page should I be making this request to the backend?`)",
            "media": {
              "image": "media/explain.png",
              "altText": "Empty image"
            },
            "completionEvents": []
          },
          {
            "id": "generate",
            "title": "Generate files from scratch",
            "description": "Let Continue build the scaffolding of Python scripts, React components, and more (e.g. `/edit here is a connector for postgres, now write one for kafka`)",
            "media": {
              "image": "media/generate.png",
              "altText": "Empty image"
            },
            "completionEvents": []
          }
        ]
      }
    ],
    "jsonValidation": [
      {
        "fileMatch": "config.json",
        "url": "./config_schema.json"
      },
      {
        "fileMatch": ".continuerc.json",
        "url": "./continue_rc_schema.json"
      }
    ]
  },
  "scripts": {
    "esbuild-base": "node scripts/esbuild.js",
    "vscode:prepublish": "npm run esbuild-base -- --minify",
    "esbuild": "npm run esbuild-base -- --sourcemap",
    "esbuild-watch": "npm run esbuild-base -- --sourcemap --watch",
    "tsc": "tsc -p ./",
    "tsc-watch": "tsc -watch -p ./",
    "rebuild": "electron-rebuild -v 19.1.8 node-pty",
    "lint": "eslint src --ext ts",
    "build-test": "npm run esbuild && node esbuild.test.mjs",
    "test": "npm run build-test && node ./out/runTestOnVSCodeHost.js",
    "quick-test": "npm run build-test && node ./out/runTestOnVSCodeHost.js",
    "prepackage": "node scripts/prepackage.js",
    "package": "node scripts/package.js",
    "package-all": "node scripts/package-all.js",
    "package:pre-release": "node scripts/package.js --pre-release",
    "build:rust": "cargo-cp-artifact -ac sync sync.node -- cargo build --manifest-path ../../sync/Cargo.toml --message-format=json-render-diagnostics",
    "build-debug:rust": "npm run build:rust --",
    "build-release:rust": "npm run build:rust -- --release"
  },
  "devDependencies": {
    "@biomejs/biome": "1.6.4",
    "@nestjs/common": "^8.4.7",
    "@openapitools/openapi-generator-cli": "^2.5.2",
    "@types/cors": "^2.8.17",
    "@types/express": "^4.17.21",
    "@types/follow-redirects": "^1.14.4",
    "@types/glob": "^8.0.0",
    "@types/mocha": "^10.0.6",
    "@types/node": "16.x",
    "@types/react-dom": "^18.2.4",
    "@types/request": "^2.48.8",
    "@types/vscode": "1.70",
    "@types/ws": "^8.5.4",
    "@typescript-eslint/eslint-plugin": "^5.45.0",
    "@typescript-eslint/parser": "^5.45.0",
    "@vscode/vsce": "^2.22.0",
    "cargo-cp-artifact": "^0.1",
    "esbuild": "0.17.19",
    "eslint": "^8.28.0",
    "glob": "^8.0.3",
    "json-schema-to-typescript": "^12.0.0",
    "mocha": "^10.4.0",
    "ovsx": "^0.8.3",
    "rimraf": "^5.0.5",
    "typescript": "^5.3.3",
    "vite": "^4.3.9",
    "vsce": "^2.15.0"
  },
  "dependencies": {
    "@electron/rebuild": "^3.2.10",
    "@reduxjs/toolkit": "^1.9.3",
    "@types/node-fetch": "^2.6.11",
    "@types/uuid": "^9.0.8",
    "@vscode/ripgrep": "^1.15.9",
    "@vscode/test-electron": "^2.3.9",
    "axios": "^1.2.5",
    "core": "file:../../core",
    "cors": "^2.8.5",
    "dbinfoz": "^0.11.0",
    "downshift": "^7.6.0",
    "esbuild": "^0.17.19",
    "express": "^4.18.2",
    "fkill": "^8.1.0",
    "follow-redirects": "^1.15.4",
    "handlebars": "^4.7.8",
    "highlight.js": "^11.7.0",
    "highlightable": "^1.3.0-beta.0",
    "http-proxy": "^1.18.1",
    "http-proxy-agent": "^7.0.0",
    "http-proxy-middleware": "^2.0.6",
    "https-proxy-agent": "^7.0.2",
    "ignore": "^5.3.0",
    "jsdom": "^24.0.0",
    "minisearch": "^7.0.0",
    "monaco-editor": "^0.45.0",
    "monaco-vscode-textmate-theme-converter": "^0.1.7",
    "ncp": "^2.0.0",
    "node-fetch": "^3.3.2",
    "node-machine-id": "^1.1.12",
    "posthog-node": "^3.6.3",
    "react-markdown": "^8.0.7",
    "react-redux": "^8.0.5",
    "read-last-lines": "^1.8.0",
    "request": "^2.88.2",
    "socket.io-client": "^4.7.2",
    "strip-ansi": "^7.1.0",
    "systeminformation": "^5.22.10",
    "tailwindcss": "^3.3.2",
    "undici": "^6.2.0",
    "uuid": "^9.0.1",
    "uuidv4": "^6.2.13",
    "vectordb": "^0.4.20",
    "vscode-languageclient": "^8.0.2",
    "ws": "^8.13.0",
    "yarn": "^1.22.21"
  }
}<|MERGE_RESOLUTION|>--- conflicted
+++ resolved
@@ -2,11 +2,8 @@
   "name": "continue",
   "icon": "media/icon.png",
   "author": "Continue Dev, Inc",
-<<<<<<< HEAD
   "version": "0.9.199",
-=======
   "version": "0.9.198",
->>>>>>> d0b74b3c
   "repository": {
     "type": "git",
     "url": "https://github.com/continuedev/continue"
