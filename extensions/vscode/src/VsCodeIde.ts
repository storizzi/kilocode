--- conflicted
+++ resolved
@@ -6,14 +6,11 @@
 import * as URI from "uri-js";
 import * as vscode from "vscode";
 
-<<<<<<< HEAD
-import { executeGotoProvider, executeSymbolProvider } from "./autocomplete/lsp";
-=======
 import {
   executeGotoProvider,
   executeSignatureHelpProvider,
+  executeSymbolProvider,
 } from "./autocomplete/lsp";
->>>>>>> ee08c5c1
 import { Repository } from "./otherExtensions/git";
 import { SecretStorage } from "./stubs/SecretStorage";
 import { VsCodeIdeUtils } from "./util/ideUtils";
@@ -21,11 +18,7 @@
 import { VsCodeWebviewProtocol } from "./webviewProtocol";
 
 import type {
-<<<<<<< HEAD
-  ContinueRcJson,
   DocumentSymbol,
-=======
->>>>>>> ee08c5c1
   FileStatsMap,
   FileType,
   IDE,
@@ -99,40 +92,45 @@
     return result;
   }
 
-<<<<<<< HEAD
-  async getReferences(location: Location): Promise<RangeInFile[]> {
-=======
   async gotoTypeDefinition(location: Location): Promise<RangeInFile[]> {
->>>>>>> ee08c5c1
     const result = await executeGotoProvider({
       uri: vscode.Uri.parse(location.filepath),
       line: location.position.line,
       character: location.position.character,
-<<<<<<< HEAD
-      name: "vscode.executeReferenceProvider",
-=======
       name: "vscode.executeTypeDefinitionProvider",
->>>>>>> ee08c5c1
     });
 
     return result;
   }
 
-<<<<<<< HEAD
-  async getDocumentSymbols(
-    textDocumentIdentifier: string, // uri
-  ): Promise<DocumentSymbol[]> {
-    const result = await executeSymbolProvider({
-      uri: vscode.Uri.parse(textDocumentIdentifier),
-      name: "vscode.executeDocumentSymbolProvider"
-=======
   async getSignatureHelp(location: Location): Promise<SignatureHelp | null> {
     const result = await executeSignatureHelpProvider({
       uri: vscode.Uri.parse(location.filepath),
       line: location.position.line,
       character: location.position.character,
       name: "vscode.executeSignatureHelpProvider",
->>>>>>> ee08c5c1
+    });
+
+    return result;
+  }
+
+  async getReferences(location: Location): Promise<RangeInFile[]> {
+    const result = await executeGotoProvider({
+      uri: vscode.Uri.parse(location.filepath),
+      line: location.position.line,
+      character: location.position.character,
+      name: "vscode.executeReferenceProvider",
+    });
+
+    return result;
+  }
+
+  async getDocumentSymbols(
+    textDocumentIdentifier: string, // uri
+  ): Promise<DocumentSymbol[]> {
+    const result = await executeSymbolProvider({
+      uri: vscode.Uri.parse(textDocumentIdentifier),
+      name: "vscode.executeDocumentSymbolProvider",
     });
 
     return result;
