--- conflicted
+++ resolved
@@ -206,10 +206,7 @@
       }
 
       // Manually pass file contents for unsaved, untitled files
-<<<<<<< HEAD
-=======
       let filepath = document.uri.fsPath;
->>>>>>> 1c34e9c5
       if (document.isUntitled) {
         manuallyPassFileContents = document.getText();
       }
