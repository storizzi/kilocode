--- conflicted
+++ resolved
@@ -100,7 +100,6 @@
       ],
     };
 
-<<<<<<< HEAD
     const nonce = getNonce();
 
     const currentTheme = getTheme();
@@ -108,237 +107,59 @@
       if (e.affectsConfiguration("workbench.colorTheme")) {
         // Send new theme to GUI to update embedded Monaco themes
         this.webviewProtocol?.request("setTheme", { theme: getTheme() });
-=======
-          const config = await configHandler.loadConfig();
-          const llm = await llmFromTitle(modelTitle);
-          const slashCommand = config.slashCommands?.find(
-            (sc) => sc.name === slashCommandName
-          );
-          if (!slashCommand) {
-            throw new Error(`Unknown slash command ${slashCommandName}`);
-          }
-
-          for await (const update of slashCommand.run({
-            input,
-            history,
-            llm,
-            contextItems,
-            params,
-            ide,
-            addContextItem: (item) => {
-              debugPanelWebview?.postMessage({
-                type: "addContextItem",
-                message: { item, historyIndex },
-              });
-            },
-          })) {
-            if (abortedMessageIds.has(data.messageId)) {
-              abortedMessageIds.delete(data.messageId);
-              break;
-            }
-            respond({ content: update });
-          }
-          respond({ done: true });
-          break;
-        }
-        case "loadSubmenuItems": {
-          const { title } = data.message;
-          const config = await configHandler.loadConfig();
-          const provider = config.contextProviders?.find(
-            (p) => p.description.title === title
-          );
-          if (!provider) {
-            vscode.window.showErrorMessage(
-              `Unknown provider ${title}. Existing providers: ${config.contextProviders
-                ?.map((p) => p.description.title)
-                .join(", ")}`
-            );
-            respond({ items: [] });
-            break;
-          }
-
-          try {
-            const items = await provider.loadSubmenuItems({ ide });
-            respond({ items });
-          } catch (e) {
-            vscode.window.showErrorMessage(
-              `Error loading submenu items from ${title}: ${e}`
-            );
-            respond({ items: [] });
-          }
-          break;
-        }
-        case "getContextItems": {
-          const { name, query, fullInput, selectedCode } = data.message;
-          const config = await configHandler.loadConfig();
-          const llm = await llmFromTitle();
-          const provider = config.contextProviders?.find(
-            (p) => p.description.title === name
-          );
-          if (!provider) {
-            vscode.window.showErrorMessage(
-              `Unknown provider ${name}. Existing providers: ${config.contextProviders
-                ?.map((p) => p.description.title)
-                .join(", ")}`
-            );
-            respond({ items: [] });
-            break;
-          }
-
-          try {
-            const id: ContextItemId = {
-              providerTitle: provider.description.title,
-              itemId: uuidv4(),
-            };
-            const items = await provider.getContextItems(query, {
-              llm,
-              embeddingsProvider: config.embeddingsProvider,
-              fullInput,
-              ide,
-              selectedCode,
-            });
-            respond({ items: items.map((item) => ({ ...item, id })) });
-          } catch (e) {
-            vscode.window.showErrorMessage(
-              `Error getting context items from ${name}: ${e}`
-            );
-            respond({ items: [] });
-          }
-          break;
-        }
-        case "addDocs": {
-          const { url, title } = data;
-          const embeddingsProvider = new TransformersJsEmbeddingsProvider();
-          vscode.window.withProgress(
-            {
-              location: vscode.ProgressLocation.Notification,
-              title: `Indexing ${title}`,
-              cancellable: false,
-            },
-            async (progress) => {
-              for await (const update of indexDocs(
-                title,
-                new URL(url),
-                embeddingsProvider
-              )) {
-                progress.report({
-                  increment: update.progress,
-                  message: update.desc,
-                });
-              }
-
-              vscode.window.showInformationMessage(
-                `🎉 Successfully indexed ${title}`
-              );
-
-              debugPanelWebview?.postMessage({
-                type: "refreshSubmenuItems",
-              });
-            }
-          );
-          break;
-        }
-        case "applyToCurrentFile": {
-          // Select the entire current file
-          const editor = vscode.window.activeTextEditor;
-          if (!editor) {
-            vscode.window.showErrorMessage(
-              "No active editor to apply edits to"
-            );
-            break;
-          }
-          const document = editor.document;
-
-          if (document.getText().trim() === "") {
-            editor.edit((editBuilder) => {
-              editBuilder.insert(document.positionAt(0), data.text);
-            });
-            return;
-          }
-
-          const start = new vscode.Position(0, 0);
-          const end = new vscode.Position(
-            document.lineCount - 1,
-            document.lineAt(document.lineCount - 1).text.length
-          );
-          editor.selection = new vscode.Selection(start, end);
-
-          streamEdit(
-            `The following code was suggested as an edit:\n\`\`\`\n${data.text}\n\`\`\`\nPlease apply it to the previous code.`
-          );
-          break;
-        }
-        case "showTutorial": {
-          showTutorial();
-          break;
-        }
-      }
-    } catch (e: any) {
-      let message = `Continue error: ${e.message}`;
-      if (e.cause) {
-        if (e.cause.name === "ConnectTimeoutError") {
-          message = `Connection timed out. If you expect it to take a long time to connect, you can increase the timeout in config.json by setting "requestOptions": { "timeout": 10000 }. You can find the full config reference here: https://continue.dev/docs/reference/config`;
-        } else if (e.cause.code === "ECONNREFUSED") {
-          message = `Connection was refused. This likely means that there is no server running at the specified URL. If you are running your own server you may need to set the "apiBase" parameter in config.json. For example, you can set up an OpenAI-compatible server like here: https://continue.dev/docs/reference/Model%20Providers/openai#openai-compatible-servers--apis`;
-        } else {
-          message = `The request failed with "${e.cause.name}": ${e.cause.message}. If you're having trouble setting up Continue, please see the troubleshooting guide for help.`;
-        }
->>>>>>> 54c62c13
       }
     });
 
     this.webviewProtocol.webview = panel.webview;
 
     return `<!DOCTYPE html>
-      <html lang="en">
-        <head>
-          <meta charset="UTF-8">
-          <meta name="viewport" content="width=device-width, initial-scale=1.0">
-          <script>const vscode = acquireVsCodeApi();</script>
-          <link href="${styleMainUri}" rel="stylesheet">
-  
-          <title>Continue</title>
-        </head>
-        <body>
-          <div id="root"></div>
-  
-          ${
-            inDevelopmentMode
-              ? `<script type="module">
-            import RefreshRuntime from "http://localhost:5173/@react-refresh"
-            RefreshRuntime.injectIntoGlobalHook(window)
-            window.$RefreshReg$ = () => {}
-            window.$RefreshSig$ = () => (type) => type
-            window.__vite_plugin_react_preamble_installed__ = true
-            </script>`
-              : ""
-          }
-  
-          <script type="module" nonce="${nonce}" src="${scriptUri}"></script>
-  
-          <script>localStorage.setItem("ide", "vscode")</script>
-          <script>window.windowId = "${this.windowId}"</script>
-          <script>window.vscMachineId = "${getUniqueId()}"</script>
-          <script>window.vscMediaUrl = "${vscMediaUrl}"</script>
-          <script>window.ide = "vscode"</script>
-          <script>window.fullColorTheme = ${JSON.stringify(
-            currentTheme
-          )}</script>
-          <script>window.colorThemeName = "dark-plus"</script>
-          <script>window.workspacePaths = ${JSON.stringify(
-            vscode.workspace.workspaceFolders?.map(
-              (folder) => folder.uri.fsPath
-            ) || []
-          )}</script>
-          <script>window.isFullScreen = ${isFullScreen}</script>
-  
-          ${
-            edits
-              ? `<script>window.edits = ${JSON.stringify(edits)}</script>`
-              : ""
-          }
-          ${page ? `<script>window.location.pathname = "${page}"</script>` : ""}
-        </body>
-      </html>`;
+    <html lang="en">
+      <head>
+        <meta charset="UTF-8">
+        <meta name="viewport" content="width=device-width, initial-scale=1.0">
+        <script>const vscode = acquireVsCodeApi();</script>
+        <link href="${styleMainUri}" rel="stylesheet">
+
+        <title>Continue</title>
+      </head>
+      <body>
+        <div id="root"></div>
+
+        ${
+          inDevelopmentMode
+            ? `<script type="module">
+          import RefreshRuntime from "http://localhost:5173/@react-refresh"
+          RefreshRuntime.injectIntoGlobalHook(window)
+          window.$RefreshReg$ = () => {}
+          window.$RefreshSig$ = () => (type) => type
+          window.__vite_plugin_react_preamble_installed__ = true
+          </script>`
+            : ""
+        }
+
+        <script type="module" nonce="${nonce}" src="${scriptUri}"></script>
+
+        <script>localStorage.setItem("ide", "vscode")</script>
+        <script>window.windowId = "${this.windowId}"</script>
+        <script>window.vscMachineId = "${getUniqueId()}"</script>
+        <script>window.vscMediaUrl = "${vscMediaUrl}"</script>
+        <script>window.ide = "vscode"</script>
+        <script>window.fullColorTheme = ${JSON.stringify(currentTheme)}</script>
+        <script>window.colorThemeName = "dark-plus"</script>
+        <script>window.workspacePaths = ${JSON.stringify(
+          vscode.workspace.workspaceFolders?.map(
+            (folder) => folder.uri.fsPath
+          ) || []
+        )}</script>
+        <script>window.isFullScreen = ${isFullScreen}</script>
+
+        ${
+          edits
+            ? `<script>window.edits = ${JSON.stringify(edits)}</script>`
+            : ""
+        }
+        ${page ? `<script>window.location.pathname = "${page}"</script>` : ""}
+      </body>
+    </html>`;
   }
 }