--- conflicted
+++ resolved
@@ -11,17 +11,6 @@
 import { getExtensionUri, openEditorAndRevealRange } from "./util/vscode";
 
 class VsCodeIde implements IDE {
-<<<<<<< HEAD
-  async getTopLevelCallStackSources(threadIndex: number, stackDepth: number): Promise<string[]> {
-    return await ideProtocolClient.getTopLevelCallStackSources(threadIndex, stackDepth);
-  }
-  async getAvailableThreads(): Promise<string[]> {
-    return await ideProtocolClient.getAvailableThreads();
-  }
-  async getSerializedConfig(): Promise<BrowserSerializedContinueConfig> {
-    const config = await configHandler.loadConfig();
-    return finalToBrowserConfig(config);
-=======
   ideUtils: VsCodeIdeUtils;
 
   constructor(private readonly diffManager: DiffManager) {
@@ -76,7 +65,6 @@
   }
   getUniqueId(): Promise<string> {
     return Promise.resolve(vscode.env.machineId);
->>>>>>> 59740e4a
   }
 
   async getDiff(): Promise<string> {
@@ -88,7 +76,14 @@
   }
 
   async getDebugLocals(threadIndex: number): Promise<string> {
-    return await ideProtocolClient.getDebugLocals(threadIndex);
+    return await this.ideUtils.getDebugLocals(threadIndex);
+  }
+
+  async getTopLevelCallStackSources(threadIndex: number, stackDepth: number): Promise<string[]> {
+    return await this.ideUtils.getTopLevelCallStackSources(threadIndex, stackDepth);
+  }
+  async getAvailableThreads(): Promise<string[]> {
+    return await this.ideUtils.getAvailableThreads();
   }
 
   async listWorkspaceContents(directory?: string): Promise<string[]> {
