{
  "title": "config.json",
  "$ref": "#/definitions/SerializedContinueConfig",
  "definitions": {
    "BaseCompletionOptions": {
      "title": "BaseCompletionOptions",
      "type": "object",
      "properties": {
        "stream": {
          "title": "Stream",
          "description": "Whether to stream the LLM response. Currently only respected by the 'anthropic' provider. Otherwise will always stream.",
          "type": "boolean",
          "default": true
        },
        "temperature": {
          "title": "Temperature",
          "description": "The temperature of the completion.",
          "type": "number"
        },
        "topP": {
          "title": "Top P",
          "description": "The topP of the completion.",
          "type": "number"
        },
        "topK": {
          "title": "Top K",
          "description": "The topK of the completion.",
          "type": "integer"
        },
        "presencePenalty": {
          "title": "Presence Penalty",
          "description": "The presence penalty Aof the completion.",
          "type": "number"
        },
        "frequencePenalty": {
          "title": "Frequency Penalty",
          "description": "The frequency penalty of the completion.",
          "type": "number"
        },
        "mirostat": {
          "title": "Mirostat",
          "description": "Enable Mirostat sampling, controlling perplexity during text generation (default: 0, 0 = disabled, 1 = Mirostat, 2 = Mirostat 2.0). Only available for Ollama, LM Studio, and llama.cpp providers",
          "type": "number"
        },
        "stop": {
          "title": "Stop",
          "description": "The stop tokens of the completion.",
          "type": "array",
          "items": {
            "type": "string"
          }
        },
        "maxTokens": {
          "title": "Max Tokens",
          "description": "The maximum number of tokens to generate.",
          "default": 600,
          "type": "integer"
        },
        "numThreads": {
          "title": "Number of threads",
          "description": "The number of threads used in the generation process. Only available for Ollama (this is the num_thread parameter)",
          "type": "integer"
        },
        "keepAlive": {
          "title": "Ollama keep_alive",
          "description": "The number of seconds after no requests are made to unload the model from memory. Defaults to 60*30 = 30min",
          "type": "integer"
        }
      }
    },
    "RequestOptions": {
      "title": "RequestOptions",
      "type": "object",
      "properties": {
        "timeout": {
          "title": "Timeout",
          "description": "Set the timeout for each request to the LLM. If you are running a local LLM that takes a while to respond, you might want to set this to avoid timeouts.",
          "default": 7200,
          "type": "integer"
        },
        "verifySsl": {
          "title": "Verify Ssl",
          "description": "Whether to verify SSL certificates for requests.",
          "type": "boolean"
        },
        "caBundlePath": {
          "title": "Ca Bundle Path",
          "description": "Path to a custom CA bundle to use when making the HTTP request",
          "anyOf": [
            {
              "type": "string"
            },
            {
              "type": "array",
              "items": {
                "type": "string"
              }
            }
          ]
        },
        "proxy": {
          "title": "Proxy",
          "description": "Proxy URL to use when making the HTTP request",
          "type": "string"
        },
        "headers": {
          "title": "Headers",
          "description": "Headers to use when making the HTTP request",
          "type": "object",
          "additionalProperties": {
            "type": "string"
          }
        },
        "extraBodyProperties": {
          "title": "Extra Body Properties",
          "description": "This object will be merged with the body when making the HTTP requests",
          "type": "object"
        }
      }
    },
    "ModelDescription": {
      "title": "ModelDescription",
      "type": "object",
      "properties": {
        "title": {
          "title": "Title",
          "description": "The title you wish to give your model.",
          "type": "string"
        },
        "provider": {
          "title": "Provider",
          "description": "The provider of the model. This is used to determine the type of model, and how to interact with it.",
          "enum": [
            "openai",
            "free-trial",
            "anthropic",
            "cohere",
            "bedrock",
            "together",
            "ollama",
            "huggingface-tgi",
            "huggingface-inference-api",
            "llama.cpp",
            "replicate",
            "gemini",
            "lmstudio",
            "llamafile",
            "mistral",
            "deepinfra",
            "flowise",
            "groq"
          ],
          "markdownEnumDescriptions": [
<<<<<<< HEAD
            "### OpenAI\nUse gpt-4, gpt-3.5-turbo, or any other OpenAI model. See [here](https://openai.com/product#made-for-developers) to obtain an API key.\n\n> [Reference](https://docs.continue.dev/reference/Model%20Providers/openai)",
            "### Free Trial\nNew users can try out Continue for free using a proxy server that securely makes calls to OpenAI using our API key. If you are ready to use your own API key or have used all 250 free uses, you can enter your API key in config.py where it says `apiKey=\"\"` or select another model provider.\n> [Reference](https://docs.continue.dev/reference/Model%20Providers/freetrial)",
            "### Anthropic\nTo get started with Anthropic models, you first need to sign up for the open beta [here](https://claude.ai/login) to obtain an API key.\n> [Reference](https://docs.continue.dev/reference/Model%20Providers/anthropicllm)",
            "### Cohere\nTo use Cohere, visit the [Cohere dashboard](https://dashboard.cohere.com/api-keys) to create an API key.\n\n> [Reference](https://docs.continue.dev/reference/Model%20Providers/cohere)",
            "### Bedrock\nTo get started with Bedrock you need to sign up on AWS [here](https://aws.amazon.com/bedrock/claude/)",
            "### Together\nTogether is a hosted service that provides extremely fast streaming of open-source language models. To get started with Together:\n1. Obtain an API key from [here](https://together.ai)\n2. Paste below\n3. Select a model preset\n> [Reference](https://docs.continue.dev/reference/Model%20Providers/togetherllm)",
            "### Ollama\nTo get started with Ollama, follow these steps:\n1. Download from [ollama.ai](https://ollama.ai/) and open the application\n2. Open a terminal and run `ollama run <MODEL_NAME>`. Example model names are `codellama:7b-instruct` or `llama2:7b-text`. You can find the full list [here](https://ollama.ai/library).\n3. Make sure that the model name used in step 2 is the same as the one in config.py (e.g. `model=\"codellama:7b-instruct\"`)\n4. Once the model has finished downloading, you can start asking questions through Continue.\n> [Reference](https://docs.continue.dev/reference/Model%20Providers/ollama)",
            "### Huggingface TGI\n\n> [Reference](https://docs.continue.dev/reference/Model%20Providers/huggingfacetgi)",
            "### Huggingface Inference API\n\n> [Reference](https://docs.continue.dev/reference/Model%20Providers/huggingfaceinferenceapi)",
            "### Llama.cpp\nllama.cpp comes with a [built-in server](https://github.com/ggerganov/llama.cpp/tree/master/examples/server#llamacppexampleserver) that can be run from source. To do this:\n\n1. Clone the repository with `git clone https://github.com/ggerganov/llama.cpp`.\n2. `cd llama.cpp`\n3. Run `make` to build the server.\n4. Download the model you'd like to use and place it in the `llama.cpp/models` directory (the best place to find models is [The Bloke on HuggingFace](https://huggingface.co/TheBloke))\n5. Run the llama.cpp server with the command below (replacing with the model you downloaded):\n\n```shell\n.\\server.exe -c 4096 --host 0.0.0.0 -t 16 --mlock -m models/codellama-7b-instruct.Q8_0.gguf\n```\n\nAfter it's up and running, you can start using Continue.\n> [Reference](https://docs.continue.dev/reference/Model%20Providers/llamacpp)",
            "### Replicate\nReplicate is a hosted service that makes it easy to run ML models. To get started with Replicate:\n1. Obtain an API key from [here](https://replicate.com)\n2. Paste below\n3. Select a model preset\n> [Reference](https://docs.continue.dev/reference/Model%20Providers/replicatellm)",
            "### Gemini API\nTo get started with Google Makersuite, obtain your API key from [here](https://makersuite.google.com) and paste it below.\n> [Reference](https://docs.continue.dev/reference/Model%20Providers/googlepalmapi)",
            "### LMStudio\nLMStudio provides a professional and well-designed GUI for exploring, configuring, and serving LLMs. It is available on both Mac and Windows. To get started:\n1. Download from [lmstudio.ai](https://lmstudio.ai/) and open the application\n2. Search for and download the desired model from the home screen of LMStudio.\n3. In the left-bar, click the '<->' icon to open the Local Inference Server and press 'Start Server'.\n4. Once your model is loaded and the server has started, you can begin using Continue.\n> [Reference](https://docs.continue.dev/reference/Model%20Providers/lmstudio)",
            "### Llamafile\nTo get started with llamafiles, find and download a binary on their [GitHub repo](https://github.com/Mozilla-Ocho/llamafile#binary-instructions). Then run it with the following command:\n\n```shell\nchmod +x ./llamafile\n./llamafile\n```\n> [Reference](https://docs.continue.dev/reference/Model%20Providers/llamafile)",
=======
            "### OpenAI\nUse gpt-4, gpt-3.5-turbo, or any other OpenAI model. See [here](https://openai.com/product#made-for-developers) to obtain an API key.\n\n> [Reference](https://continue.dev/docs/reference/Model%20Providers/openai)",
            "### Free Trial\nNew users can try out Continue for free using a proxy server that securely makes calls to OpenAI using our API key. If you are ready to use your own API key or have used all 250 free uses, you can enter your API key in config.py where it says `apiKey=\"\"` or select another model provider.\n> [Reference](https://continue.dev/docs/reference/Model%20Providers/freetrial)",
            "### Anthropic\nTo get started with Anthropic models, you first need to sign up for the open beta [here](https://claude.ai/login) to obtain an API key.\n> [Reference](https://continue.dev/docs/reference/Model%20Providers/anthropicllm)",
            "### Cohere\nTo use Cohere, visit the [Cohere dashboard](https://dashboard.cohere.com/api-keys) to create an API key.\n\n> [Reference](https://continue.dev/docs/reference/Model%20Providers/cohere)",
            "### Bedrock\nTo get started with Bedrock you need to sign up on AWS [here](https://aws.amazon.com/bedrock/claude/)",
            "### Together\nTogether is a hosted service that provides extremely fast streaming of open-source language models. To get started with Together:\n1. Obtain an API key from [here](https://together.ai)\n2. Paste below\n3. Select a model preset\n> [Reference](https://continue.dev/docs/reference/Model%20Providers/togetherllm)",
            "### Ollama\nTo get started with Ollama, follow these steps:\n1. Download from [ollama.ai](https://ollama.ai/) and open the application\n2. Open a terminal and run `ollama run <MODEL_NAME>`. Example model names are `codellama:7b-instruct` or `llama2:7b-text`. You can find the full list [here](https://ollama.ai/library).\n3. Make sure that the model name used in step 2 is the same as the one in config.py (e.g. `model=\"codellama:7b-instruct\"`)\n4. Once the model has finished downloading, you can start asking questions through Continue.\n> [Reference](https://continue.dev/docs/reference/Model%20Providers/ollama)",
            "### Huggingface TGI\n\n> [Reference](https://continue.dev/docs/reference/Model%20Providers/huggingfacetgi)",
            "### Huggingface Inference API\n\n> [Reference](https://continue.dev/docs/reference/Model%20Providers/huggingfaceinferenceapi)",
            "### Llama.cpp\nllama.cpp comes with a [built-in server](https://github.com/ggerganov/llama.cpp/tree/master/examples/server#llamacppexampleserver) that can be run from source. To do this:\n\n1. Clone the repository with `git clone https://github.com/ggerganov/llama.cpp`.\n2. `cd llama.cpp`\n3. Run `make` to build the server.\n4. Download the model you'd like to use and place it in the `llama.cpp/models` directory (the best place to find models is [The Bloke on HuggingFace](https://huggingface.co/TheBloke))\n5. Run the llama.cpp server with the command below (replacing with the model you downloaded):\n\n```shell\n.\\server.exe -c 4096 --host 0.0.0.0 -t 16 --mlock -m models/codellama-7b-instruct.Q8_0.gguf\n```\n\nAfter it's up and running, you can start using Continue.\n> [Reference](https://continue.dev/docs/reference/Model%20Providers/llamacpp)",
            "### Replicate\nReplicate is a hosted service that makes it easy to run ML models. To get started with Replicate:\n1. Obtain an API key from [here](https://replicate.com)\n2. Paste below\n3. Select a model preset\n> [Reference](https://continue.dev/docs/reference/Model%20Providers/replicatellm)",
            "### Gemini API\nTo get started with Google Makersuite, obtain your API key from [here](https://makersuite.google.com) and paste it below.\n> [Reference](https://continue.dev/docs/reference/Model%20Providers/googlepalmapi)",
            "### LMStudio\nLMStudio provides a professional and well-designed GUI for exploring, configuring, and serving LLMs. It is available on both Mac and Windows. To get started:\n1. Download from [lmstudio.ai](https://lmstudio.ai/) and open the application\n2. Search for and download the desired model from the home screen of LMStudio.\n3. In the left-bar, click the '<->' icon to open the Local Inference Server and press 'Start Server'.\n4. Once your model is loaded and the server has started, you can begin using Continue.\n> [Reference](https://continue.dev/docs/reference/Model%20Providers/lmstudio)",
            "### Llamafile\nTo get started with llamafiles, find and download a binary on their [GitHub repo](https://github.com/Mozilla-Ocho/llamafile#binary-instructions). Then run it with the following command:\n\n```shell\nchmod +x ./llamafile\n./llamafile\n```\n> [Reference](https://continue.dev/docs/reference/Model%20Providers/llamafile)",
>>>>>>> 928f7b4e
            "### Mistral API\n\nTo get access to the Mistral API, obtain your API key from the [Mistral platform](https://docs.mistral.ai/)",
            "### DeepInfra\n\n> [Reference](https://docs.continue.dev/reference/Model%20Providers/deepinfra)"
          ],
          "type": "string"
        },
        "model": {
          "title": "Model",
          "description": "The name of the model. Used to autodetect prompt template.",
          "type": "string"
        },
        "apiKey": {
          "title": "Api Key",
          "description": "OpenAI, Anthropic, Cohere, Together, or other API key",
          "type": "string"
        },
        "apiBase": {
          "title": "Api Base",
          "description": "The base URL of the LLM API.",
          "type": "string"
        },
        "contextLength": {
          "title": "Context Length",
          "description": "The maximum context length of the LLM in tokens, as counted by countTokens.",
          "default": 2048,
          "type": "integer"
        },
        "template": {
          "title": "Template",
          "description": "The chat template used to format messages. This is auto-detected for most models, but can be overridden here. Choose none if you are using vLLM or another server that automatically handles prompting.",
          "enum": [
            "llama2",
            "alpaca",
            "zephyr",
            "phi2",
            "phind",
            "anthropic",
            "chatml",
            "none",
            "deepseek",
            "openchat",
            "xwin-coder",
            "neural-chat",
            "codellama-70b",
            "llava",
            "gemma",
            "llama3"
          ],
          "type": "string"
        },
        "promptTemplates": {
          "title": "Prompt Templates",
<<<<<<< HEAD
          "markdownDescription": "A mapping of prompt template name ('edit' is currently the only one used in Continue) to a string giving the prompt template. See [here](https://docs.continue.dev/model-setup/configuration#customizing-the-edit-prompt) for an example.",
=======
          "markdownDescription": "A mapping of prompt template name ('edit' is currently the only one used in Continue) to a string giving the prompt template. See [here](https://continue.dev/docs/setup/configuration#customizing-the-edit-prompt) for an example.",
>>>>>>> 928f7b4e
          "type": "object",
          "additionalProperties": {
            "type": "string"
          }
        },
        "completionOptions": {
          "title": "Completion Options",
          "description": "Options for the completion endpoint. Read more about the completion options in the documentation.",
          "default": {
            "temperature": null,
            "topP": null,
            "topK": null,
            "presencePenalty": null,
            "frequencyPenalty": null,
            "stop": null,
            "maxTokens": 600
          },
          "allOf": [
            {
              "$ref": "#/definitions/BaseCompletionOptions"
            }
          ]
        },
        "systemMessage": {
          "title": "System Message",
          "description": "A system message that will always be followed by the LLM",
          "type": "string"
        },
        "requestOptions": {
          "title": "Request Options",
          "description": "Options for the HTTP request to the LLM.",
          "default": {
            "timeout": 7200,
            "verifySsl": null,
            "caBundlePath": null,
            "proxy": null,
            "headers": null,
            "extraBodyProperties": null
          },
          "allOf": [
            {
              "$ref": "#/definitions/RequestOptions"
            }
          ]
        },
        "apiType": {
          "title": "Api Type",
          "markdownDescription": "OpenAI API type, either `openai` or `azure`",
          "enum": ["openai", "azure"]
        },
        "apiVersion": {
          "title": "Api Version",
          "description": "Azure OpenAI API version (e.g. 2023-07-01-preview)",
          "type": "string"
        },
        "engine": {
          "title": "Engine",
          "description": "Azure OpenAI engine",
          "type": "string"
        }
      },
      "required": ["title", "provider", "model"],
      "allOf": [
        {
          "if": {
            "properties": {
              "provider": {
                "type": "str"
              }
            },
            "not": {
              "required": ["provider"]
            }
          },
          "then": {
            "properties": {
              "model": {
                "description": "Choose a provider first, then model options will be shown here."
              }
            }
          }
        },
        {
          "if": {
            "properties": {
              "provider": {
                "enum": [
                  "openai",
                  "anthropic",
                  "cohere",
                  "gemini",
                  "huggingface-inference-api",
                  "replicate",
                  "together"
                ]
              }
            },
            "required": ["provider"]
          },
          "then": {
            "required": ["apiKey"]
          }
        },
        {
          "if": {
            "properties": {
              "provider": {
                "enum": ["huggingface-tgi", "huggingface-inference-api"]
              }
            }
          },
          "then": {
            "required": ["apiBase"]
          },
          "required": ["provider"]
        },
        {
          "if": {
            "properties": {
              "provider": {
                "enum": ["openai"]
              }
            },
            "required": ["provider"]
          },
          "then": {
            "properties": {
              "engine": {
                "type": "string"
              },
              "apiType": {
                "type": "string"
              },
              "apiVersion": {
                "type": "string"
              }
            }
          }
        },
        {
          "if": {
            "properties": {
              "provider": {
                "enum": ["openai"]
              }
            },
            "required": ["provider"]
          },
          "then": {
            "properties": {
              "model": {
                "anyOf": [
                  {
                    "enum": [
                      "gpt-3.5-turbo",
                      "gpt-3.5-turbo-16k",
                      "gpt-4",
                      "gpt-3.5-turbo-0613",
                      "gpt-4-32k",
                      "gpt-4-0125-preview",
                      "gpt-4-turbo",
                      "AUTODETECT"
                    ]
                  },
                  {
                    "type": "string"
                  }
                ]
              }
            }
          }
        },
        {
          "if": {
            "properties": {
              "provider": {
                "enum": ["replicate"]
              }
            },
            "required": ["provider"]
          },
          "then": {
            "properties": {
              "model": {
                "anyOf": [
                  {
                    "enum": [
                      "llama3-8b",
                      "llama3-70b",
                      "codellama-7b",
                      "codellama-13b",
                      "codellama-34b",
                      "llama2-7b",
                      "llama2-13b"
                    ]
                  },
                  {
                    "type": "string"
                  }
                ]
              },
              "markdownDescription": "Select a pre-defined option, or find an exact model ID from Replicate [here](https://replicate.com/collections/streaming-language-models)."
            }
          }
        },
        {
          "if": {
            "properties": {
              "provider": {
                "enum": ["free-trial"]
              }
            },
            "required": ["provider"]
          },
          "then": {
            "properties": {
              "model": {
                "enum": [
                  "gpt-3.5-turbo",
                  "gpt-4",
                  "phind-codellama-34b",
                  "gemini-pro",
                  "gpt-4-vision-preview",
                  "codellama-70b",
                  "mistral-8x7b",
                  "claude-3-opus-20240229",
                  "claude-3-sonnet-20240229",
                  "claude-3-haiku-20240307",
                  "starcoder-7b",
                  "AUTODETECT"
                ]
              }
            }
          }
        },
        {
          "if": {
            "properties": {
              "provider": {
                "enum": ["openai"]
              },
              "apiType": {
                "not": {
                  "const": "azure"
                }
              }
            },
            "required": ["provider"]
          },
          "then": {
            "properties": {
              "model": {
                "anyOf": [
                  {
                    "enum": [
                      "gpt-3.5-turbo",
                      "gpt-3.5-turbo-16k",
                      "gpt-4",
                      "gpt-3.5-turbo-0613",
                      "gpt-4-32k",
                      "gpt-4-turbo",
                      "gpt-4-vision-preview",
                      "mistral-7b",
                      "mistral-8x7b",
                      "llama2-7b",
                      "llama2-13b",
                      "codellama-7b",
                      "codellama-13b",
                      "codellama-34b",
                      "codellama-70b",
                      "llama3-8b",
                      "llama3-70b",
                      "phind-codellama-34b",
                      "wizardcoder-7b",
                      "wizardcoder-13b",
                      "wizardcoder-34b",
                      "zephyr-7b",
                      "codeup-13b",
                      "deepseek-7b",
                      "deepseek-33b",
                      "neural-chat-7b",
                      "deepseek-1b",
                      "stable-code-3b",
                      "starcoder-1b",
                      "starcoder-3b",
                      "starcoder2-3b",
                      "mistral-tiny",
                      "mistral-small",
                      "mistral-medium",
                      "AUTODETECT"
                    ]
                  },
                  {
                    "type": "string"
                  }
                ]
              }
            }
          }
        },
        {
          "if": {
            "properties": {
              "provider": {
                "enum": ["anthropic"]
              }
            },
            "required": ["provider"]
          },
          "then": {
            "properties": {
              "model": {
                "anyOf": [
                  {
                    "enum": [
                      "claude-2",
                      "claude-instant-1",
                      "claude-3-opus-20240229",
                      "claude-3-sonnet-20240229",
                      "claude-3-haiku-20240307",
                      "claude-2.1"
                    ]
                  },
                  {
                    "type": "string"
                  }
                ]
              }
            }
          }
        },
        {
          "if": {
            "properties": {
              "provider": {
<<<<<<< HEAD
                "enum": [
                  "cohere"
                ]
              }
            },
            "required": [
              "provider"
            ]
=======
                "enum": ["cohere"]
              }
            },
            "required": ["provider"]
>>>>>>> 928f7b4e
          },
          "then": {
            "properties": {
              "model": {
<<<<<<< HEAD
                "enum": [
                  "command-r",
                  "command-r-plus"
                ]
=======
                "enum": ["command-r", "command-r-plus"]
>>>>>>> 928f7b4e
              }
            }
          }
        },
        {
          "if": {
            "properties": {
              "provider": {
<<<<<<< HEAD
                "enum": [
                  "bedrock"
                ]
=======
                "enum": ["bedrock"]
>>>>>>> 928f7b4e
              }
            },
            "required": ["provider"]
          },
          "then": {
            "properties": {
              "model": {
                "anyOf": [
                  {
                    "enum": [
                      "claude-3-sonnet-20240229",
                      "claude-3-haiku-20240307",
                      "claude-2"
                    ]
                  },
                  {
                    "type": "string"
                  }
                ]
              }
            }
          }
        },
        {
          "if": {
            "properties": {
              "provider": {
<<<<<<< HEAD
                "enum": [
                  "gemini"
                ]
=======
                "enum": ["gemini"]
>>>>>>> 928f7b4e
              }
            },
            "required": ["provider"]
          },
          "then": {
            "properties": {
              "model": {
                "enum": [
                  "chat-bison-001",
                  "gemini-pro",
                  "gemini-1.5-pro-latest"
                ]
              }
            }
          }
        },
        {
          "if": {
            "properties": {
              "provider": {
                "enum": ["together"]
              }
            },
            "required": ["provider"]
          },
          "then": {
            "properties": {
              "model": {
                "anyOf": [
                  {
                    "enum": [
                      "mistral-7b",
                      "mistral-8x7b",
                      "llama2-7b",
                      "llama2-13b",
                      "llama3-8b",
                      "llama3-70b",
                      "codellama-7b",
                      "codellama-13b",
                      "codellama-34b",
                      "codellama-70b",
                      "phind-codellama-34b"
                    ]
                  },
                  {
                    "type": "string"
                  }
                ],
                "markdownDescription": "Select a pre-defined option, or find an exact model string from Together AI [here](https://docs.together.ai/docs/inference-models)."
              }
            }
          }
        },
        {
          "if": {
            "properties": {
              "provider": {
                "enum": ["deepinfra"]
              }
            },
            "required": ["provider"]
          },
          "then": {
            "properties": {
              "model": {
                "markdownDescription": "Find the model name you want to use from DeepInfra [here](https://deepinfra.com/models?type=text-generation)."
              }
            }
          }
        },
        {
          "if": {
            "properties": {
              "provider": {
                "enum": [
                  "huggingface-tgi",
                  "huggingface-inference-api",
                  "llama.cpp",
                  "text-gen-webui",
                  "llamafile"
                ]
              }
            },
            "required": ["provider"]
          },
          "then": {
            "properties": {
              "model": {
                "anyOf": [
                  {
                    "enum": [
                      "mistral-7b",
                      "mistral-8x7b",
                      "llama2-7b",
                      "llama2-13b",
                      "codellama-7b",
                      "codellama-13b",
                      "codellama-34b",
                      "codellama-70b",
                      "llama3-8b",
                      "llama3-70b",
                      "phind-codellama-34b",
                      "wizardcoder-7b",
                      "wizardcoder-13b",
                      "wizardcoder-34b",
                      "zephyr-7b",
                      "codeup-13b",
                      "deepseek-7b",
                      "deepseek-33b",
                      "neural-chat-7b",
                      "deepseek-1b",
                      "stable-code-3b",
                      "starcoder-1b",
                      "starcoder-3b",
                      "starcoder2-3b"
                    ]
                  },
                  {
                    "type": "string"
                  }
                ]
              }
            }
          }
        },
        {
          "if": {
            "properties": {
              "provider": {
                "enum": ["ollama"]
              }
            },
            "required": ["provider"]
          },
          "then": {
            "properties": {
              "model": {
                "anyOf": [
                  {
                    "enum": [
                      "mistral-7b",
                      "llama2-7b",
                      "llama2-13b",
                      "codellama-7b",
                      "codellama-13b",
                      "codellama-34b",
                      "codellama-70b",
                      "llama3-8b",
                      "llama3-70b",
                      "phi-2",
                      "phind-codellama-34b",
                      "wizardcoder-7b",
                      "wizardcoder-13b",
                      "wizardcoder-34b",
                      "zephyr-7b",
                      "codeup-13b",
                      "deepseek-7b",
                      "deepseek-33b",
                      "neural-chat-7b",
                      "deepseek-1b",
                      "stable-code-3b",
                      "starcoder-1b",
                      "starcoder-3b",
                      "starcoder2-3b",
                      "AUTODETECT"
                    ]
                  },
                  {
                    "type": "string"
                  }
                ],
                "markdownDescription": "Select a pre-defined option, or find the exact model tag for an Ollama model [here](https://ollama.ai/library)."
              }
            }
          }
        },
        {
          "if": {
            "properties": {
              "provider": {
                "enum": ["mistral"]
              }
            },
            "required": ["provider"]
          },
          "then": {
            "properties": {
              "model": {
<<<<<<< HEAD
                "enum": [
                  "open-mistral-7b",
                  "open-mixtral-8x7b",
                  "open-mixtral-8x22b",
                  "mistral-small-latest",
                  "mistral-medium-latest",
                  "mistral-large-latest"
                ]
=======
                "enum": ["mistral-tiny", "mistral-small", "mistral-medium"]
>>>>>>> 928f7b4e
              }
            }
          }
        },
        {
          "if": {
            "properties": {
              "provider": {
                "enum": ["groq"]
              }
            },
            "required": ["provider"]
          },
          "then": {
            "properties": {
              "model": {
                "enum": [
                  "llama2-70b",
                  "mistral-8x7b",
                  "gemma",
                  "llama3-8b",
<<<<<<< HEAD
                  "llama3-70b",
                  "AUTODETECT"
=======
                  "llama3-70b"
>>>>>>> 928f7b4e
                ]
              }
            }
          }
        },
        {
          "if": {
            "properties": {
              "apiType": {
                "const": "azure"
              }
            },
            "required": ["apiType"]
          },
          "then": {
            "required": ["engine", "apiVersion", "apiBase"]
          }
        },
        {
          "if": {
            "properties": {
              "provider": {
                "enum": ["openai"]
              }
            },
            "required": ["provider"]
          },
          "then": {
            "properties": {
              "useLegacyCompletionsEndpoint": {
                "type": "boolean"
              }
            }
          }
        },
        {
          "if": {
            "properties": {
              "provider": {
                "const": "llamafile"
              }
            },
            "required": ["provider"]
          },
          "then": {
            "properties": {
              "llamafileCommand": {
                "type": "string"
              }
            }
          }
        },
        {
          "if": {
            "properties": {
              "provider": {
                "enum": ["text-gen-webui"]
              }
            },
            "required": ["provider"]
          },
          "then": {
            "properties": {
              "streamingUrl": {
                "type": "string"
              }
            }
          }
        },
        {
          "if": {
            "properties": {
              "provider": {
                "enum": ["flowise"]
              }
            },
            "required": ["provider"]
          },
          "then": {
            "properties": {
              "timeout": {
                "title": "Timeout",
                "description": "Set the timeout for each request to Flowise. If you are running a local version of Flowise it might takes a while to respond, you might want to set this to avoid timeouts.",
                "default": 5000,
                "type": "integer"
              },
              "additionalHeaders": {
                "description": "A list of additional headers",
                "type": "array",
                "items": {
                  "type": "object",
                  "properties": {
                    "key": {
                      "title": "Key",
                      "description": "Header key",
                      "type": "string"
                    },
                    "value": {
                      "title": "Value",
                      "description": "Header value",
                      "type": "string"
                    }
                  },
                  "required": ["key", "value"]
                }
              },
              "additionalFlowiseConfiguration": {
                "description": "A list of additional properties to be sent along `overrideConfig`",
                "type": "array",
                "items": {
                  "type": "object",
                  "properties": {
                    "key": {
                      "title": "Key",
                      "description": "Configuration Property key",
                      "type": "string"
                    },
                    "value": {
                      "title": "Value",
                      "description": "Configuration Property value"
                    }
                  },
                  "required": ["key", "value"]
                }
              },
              "model": {
                "anyOf": [
                  {
                    "enum": [
                      "gpt-3.5-turbo",
                      "gpt-3.5-turbo-16k",
                      "gpt-4",
                      "gpt-3.5-turbo-0613",
                      "gpt-4-32k",
                      "gpt-4-turbo",
                      "gpt-4-vision-preview",
                      "mistral-7b",
                      "mistral-8x7b",
                      "llama2-7b",
                      "llama2-13b",
                      "codellama-7b",
                      "codellama-13b",
                      "codellama-34b",
                      "codellama-70b",
                      "llama3-8b",
                      "llama3-70b",
                      "phind-codellama-34b",
                      "wizardcoder-7b",
                      "wizardcoder-13b",
                      "wizardcoder-34b",
                      "zephyr-7b",
                      "codeup-13b",
                      "deepseek-7b",
                      "deepseek-33b",
                      "claude-2",
                      "claude-instant-1",
                      "claude-3-opus-20240229",
                      "claude-3-sonnet-20240229",
                      "claude-3-haiku-20240307",
                      "claude-2.1",
                      "command-r",
                      "command-r-plus",
                      "chat-bison-001",
                      "gemini-pro",
                      "gemini-1.5-pro-latest",
                      "mistral-tiny",
                      "mistral-small",
                      "mistral-medium",
                      "deepseek-1b",
                      "stable-code-3b",
                      "starcoder-1b",
                      "starcoder-3b",
                      "starcoder2-3b"
                    ]
                  },
                  {
                    "type": "string"
                  }
                ]
              }
            }
          }
        }
      ]
    },
    "ModelRoles": {
      "title": "ModelRoles",
      "type": "object",
      "properties": {
        "default": {
          "title": "Default",
          "description": "The default model. If other model roles are not set, they will fall back to default.",
          "type": "string"
        },
        "chat": {
          "title": "Chat",
          "description": "The model to use for chat. If not set, will fall back to default.",
          "type": "string"
        },
        "edit": {
          "title": "Edit",
          "description": "The model to use for editing. If not set, will fall back to default.",
          "type": "string"
        },
        "summarize": {
          "title": "Summarize",
          "description": "The model to use for summarization. If not set, will fall back to default.",
          "type": "string"
        }
      },
      "required": ["default"]
    },
    "SlashCommand": {
      "title": "SlashCommand",
      "type": "object",
      "properties": {
        "name": {
          "title": "Name",
          "anyOf": [
            {
              "enum": [
                "issue",
                "share",
                "so",
                "cmd",
                "edit",
                "comment",
                "http",
                "commit",
                "review"
              ],
              "type": "string",
              "markdownEnumDescriptions": [
                "Generate a link to a drafted GitHub issue",
                "Export the current chat session to markdown",
                "Reference StackOverflow to answer the question",
                "Generate a terminal command and paste it into the terminal",
                "Edit the highlighted code with given instructions",
                "Add comments to the highlighted code",
                "Write a custom slash command at your own HTTP endpoint. Set 'url' in the params object for the endpoint you have setup.",
                "Generate a commit message for the current changes",
                "Review code and give feedback"
              ]
            },
            {
              "type": "string"
            }
          ]
        },
        "description": {
          "title": "Description",
          "type": "string"
        },
        "step": {
          "title": "Step",
          "description": "This property is no longer required and has no effect. To use a built-in slash command, instead set the 'name' property to one of the pre-configured options.",
          "type": "string"
        },
        "params": {
          "title": "Params",
          "default": {},
          "type": "object"
        }
      },
      "allOf": [
        {
          "if": {
            "properties": {
              "name": {
                "enum": ["issue"]
              }
            }
          },
          "then": {
            "properties": {
              "params": {
                "properties": {
                  "repositoryUrl": {
                    "type": "string",
                    "description": "Enter the URL of the GitHub repository for which you want to generate the issue."
                  }
                },
                "required": ["repositoryUrl"]
              }
            },
            "required": ["params"]
          }
        },
        {
          "if": {
            "properties": {
              "name": {
                "enum": ["edit"]
              }
            }
          },
          "then": {
            "properties": {
              "params": {
                "properties": {
                  "recap": {
                    "type": "boolean",
                    "markdownDescription": "If recap is set to `true`, Continue will generate a summary of the changes after making the edit."
                  },
                  "tokenLimit": {
                    "type": "integer",
                    "markdownDescription": "By default, Continue doesn't let you edit extremely large ranges (beyond 1,200 tokens), because the LLM is unlikely to succeed. But if you would like to override this limit with the understanding of possible failure you may do so here."
                  }
                }
              }
            }
          }
        },
        {
          "if": {
            "properties": {
              "name": {
                "enum": [
                  "share"
                ]
              }
            }
          },
          "then": {
            "properties": {
              "params": {
                "properties": {
                  "outputDir": {
                    "type": "string",
                    "markdownDescription": "If outputDir is set to `.` or begins with `./` or `.\\`, file will be saved to the current workspace or a subdirectory thereof, respectively. `~` can similarly be used to specify the user's home directory."
                  }
                }
              }
            }
          }
        }
      ],
      "required": ["name", "description"]
    },
    "CustomCommand": {
      "title": "CustomCommand",
      "type": "object",
      "properties": {
        "name": {
          "title": "Name",
          "type": "string"
        },
        "prompt": {
          "title": "Prompt",
          "type": "string"
        },
        "description": {
          "title": "Description",
          "type": "string"
        }
      },
      "required": ["name", "prompt", "description"]
    },
    "ContextProviderWithParams": {
      "title": "ContextProviderWithParams",
      "type": "object",
      "properties": {
        "name": {
          "title": "Name",
          "anyOf": [
            {
              "enum": [
                "diff",
                "terminal",
                "locals",
                "open",
                "google",
                "search",
                "http",
                "codebase",
                "problems",
                "folder",
                "issue",
                "docs",
                "tree",
                "highlights",
                "outline",
                "postgres",
                "code",
                "system",
                "url"
              ],
              "markdownEnumDescriptions": [
                "Reference the contents of the current changes as given by `git diff`",
                "Reference the contents of the terminal",
                "Reference the contents of all open or pinned files.",
                "Enter a search phrase and include the Google search results as context",
                "Reference the results of a ripgrep search in your codebase",
                "Write a custom context provider at your own HTTP endpoint. Set 'url' in the params object for the endpoint you have setup.",
                "Use embeddings to automatically find relevant files from throughout the codebase",
                "Reference all linting errors and warnings in the currently open file",
                "Include important files from a folder in the prompt, as determined by similarity search",
                "Reference GitHub issues from a repository",
                "Retrieve important pages from a documentation website, as determined by similarity search",
                "Index and retrieve the contents of any documentation site, using embeddings to find important snippets",
                "Display a file tree of the current workspace",
                "Include a repo map showing important code objects",
                "Displays important snippets of code from the currently open files",
                "Displays definition lines from the currently open files",
                "References Postgres table schema and sample rows",
                "Reference specific functions and classes from throughout your codebase",
                "Reference your operating system and cpu",
                "Reference the contents of a page at a URL"
              ],
              "type": "string"
            },
            {
              "type": "string"
            }
          ]
        },
        "params": {
          "title": "Params",
          "default": {},
          "type": "object"
        }
      },
      "allOf": [
        {
          "if": {
            "properties": {
              "name": {
                "enum": ["google"]
              }
            }
          },
          "then": {
            "properties": {
              "params": {
                "properties": {
                  "serperApiKey": {
                    "type": "string",
                    "description": "Your API key for https://serper.dev in order to get Google search results"
                  }
                },
                "required": ["serperApiKey"]
              }
            },
            "required": ["params"]
          }
        },
        {
          "if": {
            "properties": {
              "name": {
                "enum": ["open"]
              }
            }
          },
          "then": {
            "properties": {
              "params": {
                "properties": {
                  "onlyPinned": {
                    "type": "boolean",
                    "description": "If set to true, only 'pinned' files will be included.",
                    "default": false
                  }
                }
              }
            }
          }
        },
        {
          "if": {
            "properties": {
              "name": {
                "enum": ["issue"]
              }
            }
          },
          "then": {
            "properties": {
              "params": {
                "properties": {
                  "githubToken": {
                    "type": "string",
                    "description": "Your GitHub token to access the GitHub API. Required for private repositories."
                  },
                  "repos": {
                    "type": "array",
                    "description": "A list of repositories to search for issues",
                    "items": {
                      "type": "object",
                      "properties": {
                        "owner": {
                          "type": "string",
                          "description": "The owner of the repository"
                        },
                        "repo": {
                          "type": "string",
                          "description": "The name of the repository"
                        },
                        "type": {
                          "type": "string",
                          "description": "The type of issues to search for",
                          "enum": ["open", "closed", "all"]
                        }
                      },
                      "required": ["owner", "repo"]
                    }
                  }
                },
                "required": ["repos"]
              }
            },
            "required": ["params"]
          }
        },
        {
          "if": {
            "properties": {
              "name": {
                "enum": ["database"]
              }
            }
          },
          "then": {
            "connections": {
              "type": "array",
              "description": "A list of database connections",
              "items": {
                "type": "object",
                "properties": {
                  "name": {
                    "type": "string",
                    "description": "A unique name for this database connection"
                  },
                  "connection_type": {
                    "type": "string",
                    "description": "The type of database (e.g., 'postgres', 'mysql')",
                    "enum": ["postgres", "mysql", "sqlite"]
                  },
                  "connection": {
                    "type": "object",
                    "properties": {
                      "user": {
                        "type": "string",
                        "description": "The database user name"
                      },
                      "host": {
                        "type": "string",
                        "description": "The host address of the database server"
                      },
                      "database": {
                        "type": "string",
                        "description": "The name of the database to connect to"
                      },
                      "password": {
                        "type": "string",
                        "description": "The password for the database user"
                      },
                      "port": {
                        "type": "integer",
                        "description": "The port number to connect to at the host"
                      },
                      "filename": {
                        "type": "string",
                        "description": "File location for simple file DB's"
                      }
                    },
                    "required": []
                  }
                },
                "required": ["name", "type", "connection"]
              }
            },
            "required": ["connections"]
          }
        },
        {
          "if": {
            "properties": {
              "name": {
                "enum": ["gitlab-mr"]
              }
            }
          },
          "then": {
            "properties": {
              "params": {
                "properties": {
                  "domain": {
                    "type": "string",
                    "description": "Your GitLab domain, will default to gitlab.com"
                  },
                  "token": {
                    "type": "string",
                    "description": "Your private access token."
                  },
                  "filterComments": {
                    "type": "boolean",
                    "description": "If you have code selected, filters out comments that aren't related to the selection."
                  }
                },
                "required": ["token"]
              }
            },
            "required": ["params"]
          }
        },
        {
          "if": {
            "properties": {
              "name": {
                "enum": ["jira"]
              }
            }
          },
          "then": {
            "properties": {
              "params": {
                "properties": {
                  "domain": {
                    "type": "string",
                    "description": "Your Jira domain, for example company.atlassian.net."
                  },
                  "email": {
                    "type": "string",
                    "description": "The email that you log into Jira with"
                  },
                  "token": {
                    "type": "string",
                    "description": "Your atlassian API token from https://id.atlassian.com/manage-profile/security/api-tokens"
                  },
                  "issueQuery": {
                    "type": "string",
                    "description": "Customize the query used to find Jira issues"
                  },
                  "apiVersion": {
                    "type": "integer",
                    "markdownDescription": "This context provider supports both Jira API version 2 and 3. It will use version 3 by default since that's what the cloud version uses, but if you have the datacenter version of Jira, you'll need to set the API Version to 2 using the `apiVersion` property."
                  },
                  "requestOptions": {
                    "title": "Request Options",
                    "description": "Options for the HTTPS request to Jira.",
                    "default": {
                      "timeout": 7200,
                      "verifySsl": null,
                      "caBundlePath": null,
                      "proxy": null,
                      "headers": null,
                      "extraBodyProperties": null
                    },
                    "allOf": [
                      {
                        "$ref": "#/definitions/RequestOptions"
                      }
                    ]
                  }
                },
                "required": ["domain", "token"]
              }
            },
            "required": ["params"]
          }
        },
        {
          "if": {
            "properties": {
              "name": {
                "enum": ["http"]
              }
            }
          },
          "then": {
            "properties": {
              "params": {
                "properties": {
                  "url": {
                    "type": "string",
                    "description": "The HTTP endpoint of your context provider server."
                  }
                },
                "required": ["url"]
              }
            },
            "required": ["params"]
          }
        },
        {
          "if": {
            "properties": {
              "name": {
                "enum": ["codebase", "folder"]
              }
            }
          },
          "then": {
            "properties": {
              "params": {
                "properties": {
                  "nRetrieve": {
                    "title": "N Retrieve",
                    "description": "Number of results to initially retrieve from vector database",
                    "default": 50,
                    "type": "integer"
                  },
                  "nFinal": {
                    "title": "N Final",
                    "description": "Final number of results to use after re-ranking",
                    "default": 10,
                    "type": "integer"
                  },
                  "useReranking": {
                    "title": "Use Reranking",
                    "description": "Whether to use re-ranking, which will allow initial selection of nRetrieve results, then will use an LLM to select the top nFinal results. Disabling re-ranking will give faster, but less accurate, results.",
                    "default": true,
                    "type": "boolean"
                  }
                }
              }
            }
          }
        },
        {
          "if": {
            "properties": {
              "name": {
                "enum": ["postgres"]
              }
            }
          },
          "then": {
            "properties": {
              "params": {
                "properties": {
                  "host": {
                    "title": "Host",
                    "description": "Database host",
                    "default": "localhost",
                    "type": "string"
                  },
                  "port": {
                    "title": "Port",
                    "description": "Database port",
                    "default": 5432,
                    "type": "integer"
                  },
                  "user": {
                    "title": "User",
                    "description": "Database user",
                    "default": "postgres",
                    "type": "string"
                  },
                  "password": {
                    "title": "Password",
                    "description": "Database password",
                    "type": "string"
                  },
                  "database": {
                    "title": "Database",
                    "description": "Database name",
                    "default": "postgres",
                    "type": "string"
                  },
                  "schema": {
                    "title": "Schema",
                    "description": "Database schema",
                    "default": "public",
                    "type": "string"
                  },
                  "sampleRows": {
                    "title": "Sample Rows",
                    "description": "Number of rows to sample from the database",
                    "default": 3,
                    "type": "integer"
                  }
                }
              }
            },
            "required": ["host", "port", "user", "password", "database"]
          }
        }
      ],
      "required": ["name"]
    },
    "SerializedContinueConfig": {
      "title": "config.json",
      "type": "object",
      "properties": {
        "allowAnonymousTelemetry": {
          "title": "Allow Anonymous Telemetry",
          "markdownDescription": "If this field is set to True, we will collect anonymous telemetry as described in the documentation page on telemetry. If set to `false`, we will not collect any data. Learn more in [the docs](https://docs.continue.dev/telemetry).",
          "default": true,
          "type": "boolean"
        },
        "models": {
          "title": "Models",
<<<<<<< HEAD
          "markdownDescription": "Learn about setting up models in [the documentation](https://docs.continue.dev/model-setup/overview).",
=======
          "markdownDescription": "Learn about setting up models in [the documentation](https://continue.dev/docs/setup/overview).",
>>>>>>> 928f7b4e
          "default": [
            {
              "title": "GPT-4 (trial)",
              "provider": "free-trial",
              "model": "gpt-4",
              "apiKey": ""
            }
          ],
          "type": "array",
          "items": {
            "$ref": "#/definitions/ModelDescription"
          }
        },
        "systemMessage": {
          "title": "System Message",
          "description": "A system message that will always be followed by the LLM",
          "type": "string"
        },
        "completionOptions": {
          "title": "Completion Options",
          "description": "Default options for completion. These will be overriden by any options set for a specific model.",
          "default": {
            "temperature": null,
            "topP": null,
            "topK": null,
            "presencePenalty": null,
            "frequencyPenalty": null,
            "stop": null,
            "maxTokens": 600
          },
          "allOf": [
            {
              "$ref": "#/definitions/BaseCompletionOptions"
            }
          ]
        },
        "requestOptions": {
          "title": "Request Options",
          "description": "Default request options for all fetch requests from models and context providers. These will be overriden by any model-specific request options.",
          "allOf": [
            {
              "$ref": "#/definitions/RequestOptions"
            }
          ]
        },
        "slashCommands": {
          "title": "Slash Commands",
          "markdownDescription": "An array of slash commands that let you take custom actions from the sidebar. Learn more in the [documentation](https://docs.continue.dev/customization/slash-commands).",
          "default": [],
          "type": "array",
          "items": {
            "$ref": "#/definitions/SlashCommand"
          }
        },
        "customCommands": {
          "title": "Custom Commands",
          "markdownDescription": "An array of custom commands that allow you to reuse prompts. Each has name, description, and prompt properties. When you enter /<name> in the text input, it will act as a shortcut to the prompt. Learn more in the [documentation](https://docs.continue.dev/customization/slash-commands#custom-commands-use-natural-language).",
          "default": [
            {
              "name": "test",
<<<<<<< HEAD
              "prompt": "{{{ input }}}\n\nWrite a comprehensive set of unit tests for the selected code. It should setup, run tests that check for correctness including important edge cases, and teardown. Ensure that the tests are complete and sophisticated. Give the tests just as chat output, don't edit any file.",
=======
              "prompt": "Write a comprehensive set of unit tests for the selected code. It should setup, run tests that check for correctness including important edge cases, and teardown. Ensure that the tests are complete and sophisticated. Give the tests just as chat output, don't edit any file.",
>>>>>>> 928f7b4e
              "description": "This is an example custom command. Open config.json to edit it and create more"
            }
          ],
          "type": "array",
          "items": {
            "$ref": "#/definitions/CustomCommand"
          }
        },
        "contextProviders": {
          "title": "Context Providers",
          "markdownDescription": "A list of ContextProvider objects that can be used to provide context to the LLM by typing '@'. Read more about ContextProviders in [the documentation](https://docs.continue.dev/customization/context-providers).",
          "default": [],
          "type": "array",
          "items": {
            "$ref": "#/definitions/ContextProviderWithParams"
          }
        },
        "userToken": {
          "title": "User Token",
          "description": "An optional token to identify the user.",
          "type": "string"
        },
        "dataServerUrl": {
          "title": "Data Server Url",
          "description": "The URL of the server where development data is sent. No data is sent unless a valid user token is provided.",
          "default": "https://us-west1-autodebug.cloudfunctions.net",
          "type": "string"
        },
        "disableSummaries": {
          "title": "Disable Summaries",
          "markdownDescription": "If set to `true`, Continue will not generate summaries for each Step. This can be useful if you want to save on compute.",
          "default": false,
          "type": "boolean"
        },
        "disableIndexing": {
          "title": "Disable Indexing",
          "markdownDescription": "If set to `true`, Continue will not index the codebase. This is mainly used for debugging purposes.",
          "default": false,
          "type": "boolean"
        },
        "disableSessionTitles": {
          "title": "Disable Session Titles",
          "markdownDescription": "If set to `true`, Continue will not make extra requests to the LLM to generate a summary title of each session.",
          "default": false,
          "type": "boolean"
        },
        "embeddingsProvider": {
          "title": "Embeddings Provider",
          "markdownDescription": "The method that will be used to generate codebase embeddings. The default is transformers.js, which will run locally in the browser. Learn about the other options [here](https://docs.continue.dev/walkthroughs/codebase-embeddings#embeddings-providers).",
          "type": "object",
          "properties": {
            "provider": {
<<<<<<< HEAD
              "enum": [
                "transformers.js",
                "ollama",
                "openai",
                "cohere",
                "free-trial"
              ]
=======
              "enum": ["transformers.js", "ollama", "openai", "free-trial"]
>>>>>>> 928f7b4e
            },
            "model": {
              "type": "string"
            },
            "apiKey": {
              "type": "string"
            },
            "apiBase": {
              "type": "string"
            },
            "requestOptions": {
              "title": "Request Options",
              "description": "Request options to be used in any fetch requests made by the embeddings provider",
              "$ref": "#/definitions/RequestOptions"
            }
          },
          "required": ["provider"],
          "allOf": [
            {
              "if": {
                "properties": {
                  "provider": {
                    "enum": ["ollama"]
                  }
                },
                "required": ["provider"]
              },
              "then": {
                "required": ["model"]
              }
            },
            {
              "if": {
                "properties": {
                  "provider": {
                    "enum": [
                      "cohere"
                    ]
                  }
                },
                "required": [
                  "provider"
                ]
              },
              "then": {
                "required": [
                  "apiKey"
                ]
              }
            }
          ]
        },
        "reranker": {
          "title": "Reranker",
          "markdownDescription": "The reranker is responsible for selecting the final results when retrieving snippets from your codebase.",
          "type": "object",
          "properties": {
            "name": {
<<<<<<< HEAD
              "enum": [
                "cohere",
                "voyage",
                "llm",
                "free-trial"
              ]
=======
              "enum": ["voyage", "llm", "free-trial"]
>>>>>>> 928f7b4e
            },
            "params": {
              "type": "object"
            }
          },
          "required": ["name"],
          "allOf": [
            {
              "if": {
                "properties": {
                  "name": {
<<<<<<< HEAD
                    "enum": [
                      "cohere"
                    ]
                  }
                },
                "required": [
                  "name"
                ]
              },
              "then": {
                "properties": {
                  "params": {
                    "type": "object",
                    "properties": {
                      "model": {
                        "enum": [
                          "rerank-english-v3.0",
                          "rerank-multilingual-v3.0",
                          "rerank-english-v2.0",
                          "rerank-multilingual-v2.0"
                        ]
                      },
                      "apiBase": {
                        "type": "string"
                      },
                      "apiKey": {
                        "type": "string"
                      }
                    },
                    "required": [
                      "apiKey"
                    ]
                  }
                }
              }
            },
            {
              "if": {
                "properties": {
                  "name": {
                    "enum": [
                      "llm"
                    ]
=======
                    "enum": ["llm"]
>>>>>>> 928f7b4e
                  }
                },
                "required": ["name"]
              },
              "then": {
                "properties": {
                  "params": {
                    "type": "object",
                    "properties": {
                      "modelTitle": {
                        "type": "string"
                      }
                    },
                    "required": ["modelTitle"]
                  }
                }
              }
            },
            {
              "if": {
                "properties": {
                  "name": {
                    "enum": ["voyage"]
                  }
                },
                "required": ["name"]
              },
              "then": {
                "properties": {
                  "params": {
                    "type": "object",
                    "properties": {
                      "apiKey": {
                        "type": "string"
                      },
                      "model": {
                        "enum": ["rerank-lite-1"]
                      }
                    },
                    "required": ["apiKey"]
                  }
                }
              }
            }
          ]
        },
        "tabAutocompleteModel": {
          "title": "Tab Autocomplete Model",
          "markdownDescription": "The model used for tab autocompletion. If undefined, Continue will default to using starcoder2:3b on a local Ollama instance.\n\n*IMPORTANT*:\n\nIf you use a custom model, ensure that it is one trained for fill-in-the-middle completions. An instruct model is typically not well-suited to autocomplete and you may receive unsatisfactory completions.",
          "default": {
            "title": "Tab Autocomplete Model",
            "provider": "ollama",
            "model": "deepseek-coder:1.3b-base"
          },
          "$ref": "#/definitions/ModelDescription"
        },
        "tabAutocompleteOptions": {
          "title": "TabAutocompleteOptions",
          "type": "object",
          "markdownDescription": "These options let you customize your tab-autocomplete experience. Read about all options in [the docs](https://docs.continue.dev/walkthroughs/tab-autocomplete#configuration-options).",
          "properties": {
            "disable": {
              "type": "boolean",
              "description": "Disable tab autocomplete. This can also be done from the IDE settings.",
              "default": false
            },
            "useCopyBuffer": {
              "type": "boolean",
              "description": "Determines whether the copy buffer will be considered when contructing the prompt."
            },
            "useSuffix": {
              "type": "boolean",
              "description": "Determines whether to use the file suffix in the prompt."
            },
            "maxPromptTokens": {
              "type": "number",
              "description": "The maximum number of prompt tokens to use. A smaller number will yield faster completions, but less context."
            },
            "debounceDelay": {
              "type": "number",
              "description": "The delay in milliseconds before triggering autocomplete after a keystroke."
            },
            "maxSuffixPercentage": {
              "type": "number",
              "description": "The maximum percentage of the prompt that can be dedicated to the suffix."
            },
            "prefixPercentage": {
              "type": "number",
              "description": "The percentage of the input that should be dedicated to the prefix."
            },
            "template": {
              "type": "string",
              "description": "An optional template string to be used for autocomplete. It will be rendered with the Mustache templating language, and is passed the 'prefix' and 'suffix' variables."
            },
            "multilineCompletions": {
              "enum": ["always", "never", "auto"],
              "description": "If set to true, Continue will only complete a single line at a time."
            },
            "useCache": {
              "type": "boolean",
              "description": "Whether to cache completions"
            },
            "onlyMyCode": {
              "type": "boolean",
              "description": "If set to true, Continue will not include any snippets from go to definition unless they are within your repository"
            },
            "useOtherFiles": {
              "type": "boolean",
              "description": "Defaults to true. If set to false, Continue will not attempt to include snippets from other files."
            },
            "disableInFiles": {
              "description": "A list of files / glob patterns in which to disable tab autocomplete. For example, *.csv if you'd like to disable autocomplete in .csv files.",
              "type": "array",
              "items": {
                "type": "string"
              }
            }
          },
          "required": []
        },
        "ui": {
          "type": "object",
          "properties": {
            "codeBlockToolbarPosition": {
              "enum": ["top", "bottom"],
              "default": "top",
              "description": "Whether to show the copy and apply code buttons at the top or bottom of code blocks in the sidebar."
            }
          }
        },
        "experimental": {
          "type": "object",
          "title": "Experimental",
          "description": "Experimental properties are subject to change.",
          "properties": {
            "modelRoles": {
              "type": "object",
              "properties": {
                "inlineEdit": {
                  "type": "string"
                }
              }
            },
            "contextMenuPrompts": {
              "type": "object",
              "properties": {
                "comment": {
                  "type": "string",
                  "default": "Write comments for this code. Do not change anything about the code itself."
                },
                "docstring": {
                  "type": "string",
                  "default": "Write a docstring for this code. Do not change anything about the code itself."
                },
                "fix": {
                  "type": "string",
                  "default": "Fix this code"
                },
                "optimize": {
                  "type": "string",
                  "default": "Optimize this code"
                },
                "fixGrammar": {
                  "type": "string",
                  "default": "If there are any grammar or spelling mistakes in this writing, fix them. Do not make other large changes to the writing."
                }
              }
            }
          }
        },
        "mergeBehavior": {
          "type": "string",
          "enum": ["merge", "overwrite"],
          "default": "merge",
          "title": "Merge behavior",
          "markdownDescription": "If set to 'merge', .continuerc.json will be applied on top of config.json (arrays and objects are merged). If set to 'overwrite', then every top-level property of .continuerc.json will overwrite that property from config.json."
        }
      }
    }
  }
}<|MERGE_RESOLUTION|>--- conflicted
+++ resolved
@@ -151,7 +151,6 @@
             "groq"
           ],
           "markdownEnumDescriptions": [
-<<<<<<< HEAD
             "### OpenAI\nUse gpt-4, gpt-3.5-turbo, or any other OpenAI model. See [here](https://openai.com/product#made-for-developers) to obtain an API key.\n\n> [Reference](https://docs.continue.dev/reference/Model%20Providers/openai)",
             "### Free Trial\nNew users can try out Continue for free using a proxy server that securely makes calls to OpenAI using our API key. If you are ready to use your own API key or have used all 250 free uses, you can enter your API key in config.py where it says `apiKey=\"\"` or select another model provider.\n> [Reference](https://docs.continue.dev/reference/Model%20Providers/freetrial)",
             "### Anthropic\nTo get started with Anthropic models, you first need to sign up for the open beta [here](https://claude.ai/login) to obtain an API key.\n> [Reference](https://docs.continue.dev/reference/Model%20Providers/anthropicllm)",
@@ -166,22 +165,6 @@
             "### Gemini API\nTo get started with Google Makersuite, obtain your API key from [here](https://makersuite.google.com) and paste it below.\n> [Reference](https://docs.continue.dev/reference/Model%20Providers/googlepalmapi)",
             "### LMStudio\nLMStudio provides a professional and well-designed GUI for exploring, configuring, and serving LLMs. It is available on both Mac and Windows. To get started:\n1. Download from [lmstudio.ai](https://lmstudio.ai/) and open the application\n2. Search for and download the desired model from the home screen of LMStudio.\n3. In the left-bar, click the '<->' icon to open the Local Inference Server and press 'Start Server'.\n4. Once your model is loaded and the server has started, you can begin using Continue.\n> [Reference](https://docs.continue.dev/reference/Model%20Providers/lmstudio)",
             "### Llamafile\nTo get started with llamafiles, find and download a binary on their [GitHub repo](https://github.com/Mozilla-Ocho/llamafile#binary-instructions). Then run it with the following command:\n\n```shell\nchmod +x ./llamafile\n./llamafile\n```\n> [Reference](https://docs.continue.dev/reference/Model%20Providers/llamafile)",
-=======
-            "### OpenAI\nUse gpt-4, gpt-3.5-turbo, or any other OpenAI model. See [here](https://openai.com/product#made-for-developers) to obtain an API key.\n\n> [Reference](https://continue.dev/docs/reference/Model%20Providers/openai)",
-            "### Free Trial\nNew users can try out Continue for free using a proxy server that securely makes calls to OpenAI using our API key. If you are ready to use your own API key or have used all 250 free uses, you can enter your API key in config.py where it says `apiKey=\"\"` or select another model provider.\n> [Reference](https://continue.dev/docs/reference/Model%20Providers/freetrial)",
-            "### Anthropic\nTo get started with Anthropic models, you first need to sign up for the open beta [here](https://claude.ai/login) to obtain an API key.\n> [Reference](https://continue.dev/docs/reference/Model%20Providers/anthropicllm)",
-            "### Cohere\nTo use Cohere, visit the [Cohere dashboard](https://dashboard.cohere.com/api-keys) to create an API key.\n\n> [Reference](https://continue.dev/docs/reference/Model%20Providers/cohere)",
-            "### Bedrock\nTo get started with Bedrock you need to sign up on AWS [here](https://aws.amazon.com/bedrock/claude/)",
-            "### Together\nTogether is a hosted service that provides extremely fast streaming of open-source language models. To get started with Together:\n1. Obtain an API key from [here](https://together.ai)\n2. Paste below\n3. Select a model preset\n> [Reference](https://continue.dev/docs/reference/Model%20Providers/togetherllm)",
-            "### Ollama\nTo get started with Ollama, follow these steps:\n1. Download from [ollama.ai](https://ollama.ai/) and open the application\n2. Open a terminal and run `ollama run <MODEL_NAME>`. Example model names are `codellama:7b-instruct` or `llama2:7b-text`. You can find the full list [here](https://ollama.ai/library).\n3. Make sure that the model name used in step 2 is the same as the one in config.py (e.g. `model=\"codellama:7b-instruct\"`)\n4. Once the model has finished downloading, you can start asking questions through Continue.\n> [Reference](https://continue.dev/docs/reference/Model%20Providers/ollama)",
-            "### Huggingface TGI\n\n> [Reference](https://continue.dev/docs/reference/Model%20Providers/huggingfacetgi)",
-            "### Huggingface Inference API\n\n> [Reference](https://continue.dev/docs/reference/Model%20Providers/huggingfaceinferenceapi)",
-            "### Llama.cpp\nllama.cpp comes with a [built-in server](https://github.com/ggerganov/llama.cpp/tree/master/examples/server#llamacppexampleserver) that can be run from source. To do this:\n\n1. Clone the repository with `git clone https://github.com/ggerganov/llama.cpp`.\n2. `cd llama.cpp`\n3. Run `make` to build the server.\n4. Download the model you'd like to use and place it in the `llama.cpp/models` directory (the best place to find models is [The Bloke on HuggingFace](https://huggingface.co/TheBloke))\n5. Run the llama.cpp server with the command below (replacing with the model you downloaded):\n\n```shell\n.\\server.exe -c 4096 --host 0.0.0.0 -t 16 --mlock -m models/codellama-7b-instruct.Q8_0.gguf\n```\n\nAfter it's up and running, you can start using Continue.\n> [Reference](https://continue.dev/docs/reference/Model%20Providers/llamacpp)",
-            "### Replicate\nReplicate is a hosted service that makes it easy to run ML models. To get started with Replicate:\n1. Obtain an API key from [here](https://replicate.com)\n2. Paste below\n3. Select a model preset\n> [Reference](https://continue.dev/docs/reference/Model%20Providers/replicatellm)",
-            "### Gemini API\nTo get started with Google Makersuite, obtain your API key from [here](https://makersuite.google.com) and paste it below.\n> [Reference](https://continue.dev/docs/reference/Model%20Providers/googlepalmapi)",
-            "### LMStudio\nLMStudio provides a professional and well-designed GUI for exploring, configuring, and serving LLMs. It is available on both Mac and Windows. To get started:\n1. Download from [lmstudio.ai](https://lmstudio.ai/) and open the application\n2. Search for and download the desired model from the home screen of LMStudio.\n3. In the left-bar, click the '<->' icon to open the Local Inference Server and press 'Start Server'.\n4. Once your model is loaded and the server has started, you can begin using Continue.\n> [Reference](https://continue.dev/docs/reference/Model%20Providers/lmstudio)",
-            "### Llamafile\nTo get started with llamafiles, find and download a binary on their [GitHub repo](https://github.com/Mozilla-Ocho/llamafile#binary-instructions). Then run it with the following command:\n\n```shell\nchmod +x ./llamafile\n./llamafile\n```\n> [Reference](https://continue.dev/docs/reference/Model%20Providers/llamafile)",
->>>>>>> 928f7b4e
             "### Mistral API\n\nTo get access to the Mistral API, obtain your API key from the [Mistral platform](https://docs.mistral.ai/)",
             "### DeepInfra\n\n> [Reference](https://docs.continue.dev/reference/Model%20Providers/deepinfra)"
           ],
@@ -233,11 +216,7 @@
         },
         "promptTemplates": {
           "title": "Prompt Templates",
-<<<<<<< HEAD
           "markdownDescription": "A mapping of prompt template name ('edit' is currently the only one used in Continue) to a string giving the prompt template. See [here](https://docs.continue.dev/model-setup/configuration#customizing-the-edit-prompt) for an example.",
-=======
-          "markdownDescription": "A mapping of prompt template name ('edit' is currently the only one used in Continue) to a string giving the prompt template. See [here](https://continue.dev/docs/setup/configuration#customizing-the-edit-prompt) for an example.",
->>>>>>> 928f7b4e
           "type": "object",
           "additionalProperties": {
             "type": "string"
@@ -573,7 +552,6 @@
           "if": {
             "properties": {
               "provider": {
-<<<<<<< HEAD
                 "enum": [
                   "cohere"
                 ]
@@ -582,39 +560,42 @@
             "required": [
               "provider"
             ]
-=======
-                "enum": ["cohere"]
-              }
-            },
-            "required": ["provider"]
->>>>>>> 928f7b4e
           },
           "then": {
             "properties": {
               "model": {
-<<<<<<< HEAD
                 "enum": [
                   "command-r",
                   "command-r-plus"
                 ]
-=======
-                "enum": ["command-r", "command-r-plus"]
->>>>>>> 928f7b4e
-              }
-            }
-          }
-        },
-        {
-          "if": {
-            "properties": {
-              "provider": {
-<<<<<<< HEAD
+              }
+            }
+          }
+        },
+        {
+          "if": {
+            "properties": {
+              "provider": {
                 "enum": [
                   "bedrock"
                 ]
-=======
+              }
+            },
+            "required": ["provider"]
+          },
+          "then": {
+            "properties": {
+              "model": {
+                "enum": ["command-r", "command-r-plus"]
+              }
+            }
+          }
+        },
+        {
+          "if": {
+            "properties": {
+              "provider": {
                 "enum": ["bedrock"]
->>>>>>> 928f7b4e
               }
             },
             "required": ["provider"]
@@ -642,13 +623,9 @@
           "if": {
             "properties": {
               "provider": {
-<<<<<<< HEAD
                 "enum": [
                   "gemini"
                 ]
-=======
-                "enum": ["gemini"]
->>>>>>> 928f7b4e
               }
             },
             "required": ["provider"]
@@ -837,7 +814,6 @@
           "then": {
             "properties": {
               "model": {
-<<<<<<< HEAD
                 "enum": [
                   "open-mistral-7b",
                   "open-mixtral-8x7b",
@@ -846,9 +822,6 @@
                   "mistral-medium-latest",
                   "mistral-large-latest"
                 ]
-=======
-                "enum": ["mistral-tiny", "mistral-small", "mistral-medium"]
->>>>>>> 928f7b4e
               }
             }
           }
@@ -870,12 +843,8 @@
                   "mistral-8x7b",
                   "gemma",
                   "llama3-8b",
-<<<<<<< HEAD
                   "llama3-70b",
                   "AUTODETECT"
-=======
-                  "llama3-70b"
->>>>>>> 928f7b4e
                 ]
               }
             }
@@ -1670,11 +1639,7 @@
         },
         "models": {
           "title": "Models",
-<<<<<<< HEAD
           "markdownDescription": "Learn about setting up models in [the documentation](https://docs.continue.dev/model-setup/overview).",
-=======
-          "markdownDescription": "Learn about setting up models in [the documentation](https://continue.dev/docs/setup/overview).",
->>>>>>> 928f7b4e
           "default": [
             {
               "title": "GPT-4 (trial)",
@@ -1735,11 +1700,7 @@
           "default": [
             {
               "name": "test",
-<<<<<<< HEAD
               "prompt": "{{{ input }}}\n\nWrite a comprehensive set of unit tests for the selected code. It should setup, run tests that check for correctness including important edge cases, and teardown. Ensure that the tests are complete and sophisticated. Give the tests just as chat output, don't edit any file.",
-=======
-              "prompt": "Write a comprehensive set of unit tests for the selected code. It should setup, run tests that check for correctness including important edge cases, and teardown. Ensure that the tests are complete and sophisticated. Give the tests just as chat output, don't edit any file.",
->>>>>>> 928f7b4e
               "description": "This is an example custom command. Open config.json to edit it and create more"
             }
           ],
@@ -1792,7 +1753,6 @@
           "type": "object",
           "properties": {
             "provider": {
-<<<<<<< HEAD
               "enum": [
                 "transformers.js",
                 "ollama",
@@ -1800,9 +1760,6 @@
                 "cohere",
                 "free-trial"
               ]
-=======
-              "enum": ["transformers.js", "ollama", "openai", "free-trial"]
->>>>>>> 928f7b4e
             },
             "model": {
               "type": "string"
@@ -1861,16 +1818,12 @@
           "type": "object",
           "properties": {
             "name": {
-<<<<<<< HEAD
               "enum": [
                 "cohere",
                 "voyage",
                 "llm",
                 "free-trial"
               ]
-=======
-              "enum": ["voyage", "llm", "free-trial"]
->>>>>>> 928f7b4e
             },
             "params": {
               "type": "object"
@@ -1882,7 +1835,6 @@
               "if": {
                 "properties": {
                   "name": {
-<<<<<<< HEAD
                     "enum": [
                       "cohere"
                     ]
@@ -1926,9 +1878,6 @@
                     "enum": [
                       "llm"
                     ]
-=======
-                    "enum": ["llm"]
->>>>>>> 928f7b4e
                   }
                 },
                 "required": ["name"]
