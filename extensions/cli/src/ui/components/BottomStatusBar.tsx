import { Box, Text } from "ink";
import React from "react";

import type { PermissionMode } from "../../permissions/types.js";
import type { NavigationScreen } from "../context/NavigationContext.js";
import { FreeTrialStatus } from "../FreeTrialStatus.js";
import { UpdateNotification } from "../UpdateNotification.js";

import { ContextPercentageDisplay } from "./ContextPercentageDisplay.js";
import { ModeIndicator } from "./ModeIndicator.js";
import { ResponsiveRepoDisplay } from "./ResponsiveRepoDisplay.js";

interface BottomStatusBarProps {
  currentMode: PermissionMode;
  remoteUrl?: string;
  isRemoteMode: boolean;
  services: any;
  navState: any;
  navigateTo: (screen: NavigationScreen, data?: any) => void;
  closeCurrentScreen: () => void;
  contextPercentage?: number;
  hasImageInClipboard?: boolean;
}

export const BottomStatusBar: React.FC<BottomStatusBarProps> = ({
  currentMode,
  remoteUrl,
  isRemoteMode,
  services,
  navState,
  navigateTo,
  closeCurrentScreen,
  contextPercentage,
  hasImageInClipboard,
}) => (
  <Box flexDirection="row" justifyContent="space-between" alignItems="center">
    <Box marginLeft={2} flexDirection="row" alignItems="center">
      {currentMode === "normal" && (
        <React.Fragment>
<<<<<<< HEAD
          <ResponsiveRepoDisplay remoteUrl={remoteUrl} />
=======
          {hasImageInClipboard ? (
            <Text key="image-paste-hint" color="cyan" wrap="truncate-start">
              Press Ctrl+V to paste image
            </Text>
          ) : (
            <Text key="repo-url" color="dim" wrap="truncate-start">
              {repoURLText}
            </Text>
          )}
>>>>>>> 2ba4f3c5
          <Text key="repo-separator"> </Text>
        </React.Fragment>
      )}
      <ModeIndicator />
      {contextPercentage !== undefined && contextPercentage > 75 && (
        <React.Fragment>
          <Text key="context-separator" color="dim">
            {" "}
            •{" "}
          </Text>
          <ContextPercentageDisplay percentage={contextPercentage} />
        </React.Fragment>
      )}
    </Box>
    <Box>
      {!isRemoteMode && services.model?.model && (
        <FreeTrialStatus
          apiClient={services.apiClient?.apiClient || undefined}
          model={services.model.model}
          onTransitionStateChange={(shouldShow) => {
            if (shouldShow && navState.currentScreen === "chat") {
              navigateTo("free-trial");
            } else if (!shouldShow && navState.currentScreen === "free-trial") {
              closeCurrentScreen();
            }
          }}
        />
      )}
    </Box>
    <Box marginRight={2} marginLeft={2}>
      <UpdateNotification isRemoteMode={isRemoteMode} />
    </Box>
  </Box>
);<|MERGE_RESOLUTION|>--- conflicted
+++ resolved
@@ -37,19 +37,13 @@
     <Box marginLeft={2} flexDirection="row" alignItems="center">
       {currentMode === "normal" && (
         <React.Fragment>
-<<<<<<< HEAD
-          <ResponsiveRepoDisplay remoteUrl={remoteUrl} />
-=======
           {hasImageInClipboard ? (
             <Text key="image-paste-hint" color="cyan" wrap="truncate-start">
               Press Ctrl+V to paste image
             </Text>
           ) : (
-            <Text key="repo-url" color="dim" wrap="truncate-start">
-              {repoURLText}
-            </Text>
+            <ResponsiveRepoDisplay remoteUrl={remoteUrl} />
           )}
->>>>>>> 2ba4f3c5
           <Text key="repo-separator"> </Text>
         </React.Fragment>
       )}
