--- conflicted
+++ resolved
@@ -24,21 +24,14 @@
 import { MemoryService } from "./services/MemoryService" // kilocode_change
 import { DeleteMessageDialog, EditMessageDialog } from "./components/chat/MessageModificationConfirmationDialog"
 import ErrorBoundary from "./components/ErrorBoundary"
-<<<<<<< HEAD
 // import { AccountView } from "./components/account/AccountView" // kilocode_change: we have our own profile view
-=======
-import { CloudView } from "./components/cloud/CloudView"
->>>>>>> 8cff25ab
+// import { CloudView } from "./components/cloud/CloudView" // kilocode_change: not rendering this
 import { useAddNonInteractiveClickListener } from "./components/ui/hooks/useNonInteractiveClick"
 import { TooltipProvider } from "./components/ui/tooltip"
 import { STANDARD_TOOLTIP_DELAY } from "./components/ui/standard-tooltip"
 import { useKiloIdentity } from "./utils/kilocode/useKiloIdentity"
 
-<<<<<<< HEAD
-type Tab = "settings" | "history" | "mcp" | "modes" | "chat" | "marketplace" | "account" | "profile" // kilocode_change: add "profile"
-=======
-type Tab = "settings" | "history" | "mcp" | "modes" | "chat" | "marketplace" | "cloud"
->>>>>>> 8cff25ab
+type Tab = "settings" | "history" | "mcp" | "modes" | "chat" | "marketplace" | "account" | "cloud" | "profile" // kilocode_change: add "profile"
 
 interface HumanRelayDialogState {
 	isOpen: boolean
@@ -71,7 +64,7 @@
 	historyButtonClicked: "history",
 	profileButtonClicked: "profile",
 	marketplaceButtonClicked: "marketplace",
-	cloudButtonClicked: "cloud",
+	// cloudButtonClicked: "cloud", // kilocode_change: no cloud
 }
 
 const App = () => {
@@ -281,22 +274,19 @@
 				<MarketplaceView
 					stateManager={marketplaceStateManager}
 					onDone={() => switchTab("chat")}
-<<<<<<< HEAD
 					// kilocode_change: targetTab="mode"
 					targetTab="mode"
-=======
-					targetTab={currentMarketplaceTab as "mcp" | "mode" | undefined}
 				/>
 			)}
-			{tab === "cloud" && (
+			{/* kilocode_change: no cloud view */}
+			{/* {tab === "cloud" && (
 				<CloudView
 					userInfo={cloudUserInfo}
 					isAuthenticated={cloudIsAuthenticated}
 					cloudApiUrl={cloudApiUrl}
 					onDone={() => switchTab("chat")}
->>>>>>> 8cff25ab
 				/>
-			)}
+			)} */}
 			{/* kilocode_change: we have our own profile view */}
 			{/* {tab === "account" && (
 				<AccountView userInfo={cloudUserInfo} isAuthenticated={false} onDone={() => switchTab("chat")} />
