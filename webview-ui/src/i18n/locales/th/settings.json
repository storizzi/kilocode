--- conflicted
+++ resolved
@@ -126,16 +126,11 @@
 			"mistralApiKeyRequired": "จำเป็นต้องมีคีย์ API Mistral",
 			"ollamaBaseUrlRequired": "จำเป็นต้องมี URL พื้นฐาน Ollama",
 			"baseUrlRequired": "จำเป็นต้องมี URL พื้นฐาน",
-<<<<<<< HEAD
-			"modelDimensionMinValue": "มิติโมเดลต้องมากกว่า 0"
+			"modelDimensionMinValue": "มิติโมเดลต้องมากกว่า 0",
+			"vercelAiGatewayApiKeyRequired": "จำเป็นต้องมีคีย์ API Vercel AI Gateway"
 		},
 		"cancelling": "กำลังยกเลิก...",
 		"cancelIndexingButton": "ยกเลิกการจัดทำดัชนี"
-=======
-			"modelDimensionMinValue": "มิติโมเดลต้องมากกว่า 0",
-			"vercelAiGatewayApiKeyRequired": "จำเป็นต้องมีคีย์ API Vercel AI Gateway"
-		}
->>>>>>> 4e106bbb
 	},
 	"autoApprove": {
 		"description": "อนุญาตให้ Kilo Code ดำเนินการโดยอัตโนมัติโดยไม่ต้องขออนุมัติ เปิดใช้งานการตั้งค่าเหล่านี้เฉพาะเมื่อคุณเชื่อถือ AI อย่างเต็มที่และเข้าใจความเสี่ยงด้านความปลอดภัยที่เกี่ยวข้อง",
