{
	"common": {
		"save": "Salvar",
		"done": "Concluído",
		"cancel": "Cancelar",
		"reset": "Redefinir",
		"select": "Selecionar",
		"add": "Adicionar cabeçalho",
		"remove": "Remover"
	},
	"header": {
		"title": "Configurações",
		"saveButtonTooltip": "Salvar alterações",
		"nothingChangedTooltip": "Nada alterado",
		"doneButtonTooltip": "Descartar alterações não salvas e fechar o painel de configurações"
	},
	"unsavedChangesDialog": {
		"title": "Alterações não salvas",
		"description": "Deseja descartar as alterações e continuar?",
		"cancelButton": "Cancelar",
		"discardButton": "Descartar alterações"
	},
	"sections": {
		"providers": "Provedores",
		"autoApprove": "Aprovação",
		"browser": "Navegador",
		"checkpoints": "Checkpoints",
		"notifications": "Notificações",
		"contextManagement": "Contexto",
		"terminal": "Terminal",
		"prompts": "Prompts",
		"experimental": "Experimental",
		"language": "Idioma",
		"about": "Sobre",
		"display": "Exibir"
	},
	"prompts": {
		"description": "Configure prompts de suporte usados para ações rápidas como melhorar prompts, explicar código e corrigir problemas. Esses prompts ajudam o Kilo Code a fornecer melhor assistência para tarefas comuns de desenvolvimento."
	},
	"codeIndex": {
		"title": "Indexação de Código",
		"enableLabel": "Ativar Indexação de Código",
		"enableDescription": "<0>Indexação de Código</0> é um recurso experimental que cria um índice de busca semântica do seu projeto usando embeddings de IA. Isso permite ao Kilo Code entender melhor e navegar grandes bases de código encontrando código relevante baseado em significado ao invés de apenas palavras-chave.",
		"providerLabel": "Provedor de Embeddings",
		"selectProviderPlaceholder": "Selecionar provedor",
		"openaiProvider": "OpenAI",
		"ollamaProvider": "Ollama",
		"openaiCompatibleProvider": "Compatível com OpenAI",
		"openaiCompatibleBaseUrlLabel": "URL Base:",
		"openaiCompatibleApiKeyLabel": "Chave de API:",
		"openaiCompatibleModelDimensionLabel": "Dimensão de Embedding:",
		"openaiCompatibleModelDimensionPlaceholder": "ex., 1536",
		"openaiCompatibleModelDimensionDescription": "A dimensão de embedding (tamanho de saída) para seu modelo. Verifique a documentação do seu provedor para este valor. Valores comuns: 384, 768, 1536, 3072.",
		"openaiKeyLabel": "Chave OpenAI:",
		"modelLabel": "Modelo",
		"selectModelPlaceholder": "Selecionar modelo",
		"ollamaUrlLabel": "URL Ollama:",
		"qdrantUrlLabel": "URL Qdrant",
		"qdrantKeyLabel": "Chave Qdrant:",
		"startIndexingButton": "Iniciar Indexação",
		"clearIndexDataButton": "Limpar Dados de Índice",
		"unsavedSettingsMessage": "Por favor, salve suas configurações antes de iniciar o processo de indexação.",
		"clearDataDialog": {
			"title": "Tem certeza?",
			"description": "Esta ação não pode ser desfeita. Isso excluirá permanentemente os dados de índice da sua base de código.",
			"cancelButton": "Cancelar",
			"confirmButton": "Limpar Dados"
		}
	},
	"autoApprove": {
		"description": "Permitir que o Kilo Code realize operações automaticamente sem exigir aprovação. Ative essas configurações apenas se confiar totalmente na IA e compreender os riscos de segurança associados.",
		"readOnly": {
			"label": "Leitura",
			"description": "Quando ativado, o Kilo Code visualizará automaticamente o conteúdo do diretório e lerá arquivos sem que você precise clicar no botão Aprovar.",
			"outsideWorkspace": {
				"label": "Incluir arquivos fora do espaço de trabalho",
				"description": "Permitir que o Kilo Code leia arquivos fora do espaço de trabalho atual sem exigir aprovação."
			}
		},
		"write": {
			"label": "Escrita",
			"description": "Criar e editar arquivos automaticamente sem exigir aprovação",
			"delayLabel": "Atraso após escritas para permitir que diagnósticos detectem problemas potenciais",
			"outsideWorkspace": {
				"label": "Incluir arquivos fora do espaço de trabalho",
				"description": "Permitir que o Kilo Code crie e edite arquivos fora do espaço de trabalho atual sem exigir aprovação."
			},
			"protected": {
				"label": "Incluir arquivos protegidos",
				"description": "Permitir que o Kilo Code crie e edite arquivos protegidos (como .kilocodeignore e arquivos de configuração .kilocode/) sem exigir aprovação."
			}
		},
		"browser": {
			"label": "Navegador",
			"description": "Realizar ações do navegador automaticamente sem exigir aprovação. Nota: Aplica-se apenas quando o modelo suporta uso do computador"
		},
		"retry": {
			"label": "Tentar novamente",
			"description": "Tentar novamente automaticamente requisições de API com falha quando o servidor retorna uma resposta de erro",
			"delayLabel": "Atraso antes de tentar novamente a requisição"
		},
		"mcp": {
			"label": "MCP",
			"description": "Ativar aprovação automática de ferramentas MCP individuais na visualização de Servidores MCP (requer tanto esta configuração quanto a caixa de seleção \"Permitir sempre\" da ferramenta)"
		},
		"modeSwitch": {
			"label": "Modo",
			"description": "Alternar automaticamente entre diferentes modos sem exigir aprovação"
		},
		"subtasks": {
			"label": "Subtarefas",
			"description": "Permitir a criação e conclusão de subtarefas sem exigir aprovação"
		},
		"execute": {
			"label": "Executar",
			"description": "Executar automaticamente comandos de terminal permitidos sem exigir aprovação",
			"allowedCommands": "Comandos de auto-execução permitidos",
			"allowedCommandsDescription": "Prefixos de comando que podem ser auto-executados quando \"Aprovar sempre operações de execução\" está ativado. Adicione * para permitir todos os comandos (use com cautela).",
			"commandPlaceholder": "Digite o prefixo do comando (ex. 'git ')",
			"addButton": "Adicionar"
		},
		"showMenu": {
			"label": "Mostrar menu de aprovação automática na visualização de chat",
			"description": "Quando ativado, o menu de aprovação automática será exibido na parte inferior da visualização de chat, permitindo acesso rápido às configurações de aprovação automática"
		},
		"apiRequestLimit": {
			"title": "Máximo de Solicitações",
			"description": "Fazer automaticamente este número de requisições à API antes de pedir aprovação para continuar com a tarefa.",
			"unlimited": "Ilimitado"
		}
	},
	"providers": {
		"providerDocumentation": "Documentação do {{provider}}",
		"configProfile": "Perfil de configuração",
		"description": "Salve diferentes configurações de API para alternar rapidamente entre provedores e configurações.",
		"apiProvider": "Provedor de API",
		"model": "Modelo",
		"nameEmpty": "O nome não pode estar vazio",
		"nameExists": "Já existe um perfil com este nome",
		"deleteProfile": "Excluir perfil",
		"invalidArnFormat": "Formato de ARN inválido. Verifique os exemplos acima.",
		"enterNewName": "Digite um novo nome",
		"addProfile": "Adicionar perfil",
		"renameProfile": "Renomear perfil",
		"newProfile": "Novo perfil de configuração",
		"enterProfileName": "Digite o nome do perfil",
		"createProfile": "Criar perfil",
		"cannotDeleteOnlyProfile": "Não é possível excluir o único perfil",
		"searchPlaceholder": "Pesquisar perfis",
		"noMatchFound": "Nenhum perfil correspondente encontrado",
		"vscodeLmDescription": "A API do Modelo de Linguagem do VS Code permite executar modelos fornecidos por outras extensões do VS Code (incluindo, mas não se limitando, ao GitHub Copilot). A maneira mais fácil de começar é instalar as extensões Copilot e Copilot Chat no VS Code Marketplace.",
		"awsCustomArnUse": "Insira um ARN Amazon Bedrock válido para o modelo que deseja usar. Exemplos de formato:",
		"awsCustomArnDesc": "Certifique-se de que a região no ARN corresponde à região AWS selecionada acima.",
		"openRouterApiKey": "Chave de API OpenRouter",
		"getOpenRouterApiKey": "Obter chave de API OpenRouter",
		"cerebras": {
			"apiKey": "Chave de API Cerebras",
			"getApiKey": "Obter chave de API Cerebras"
		},
		"apiKeyStorageNotice": "As chaves de API são armazenadas com segurança no Armazenamento Secreto do VSCode",
		"glamaApiKey": "Chave de API Glama",
		"getGlamaApiKey": "Obter chave de API Glama",
		"useCustomBaseUrl": "Usar URL base personalizado",
		"useReasoning": "Habilitar raciocínio",
		"useHostHeader": "Usar cabeçalho Host personalizado",
		"useLegacyFormat": "Usar formato de API OpenAI legado",
		"customHeaders": "Cabeçalhos personalizados",
		"headerName": "Nome do cabeçalho",
		"headerValue": "Valor do cabeçalho",
		"noCustomHeaders": "Nenhum cabeçalho personalizado definido. Clique no botão + para adicionar um.",
		"requestyApiKey": "Chave de API Requesty",
		"refreshModels": {
			"label": "Atualizar modelos",
			"hint": "Por favor, reabra as configurações para ver os modelos mais recentes.",
			"loading": "Atualizando lista de modelos...",
			"success": "Lista de modelos atualizada com sucesso!",
			"error": "Falha ao atualizar a lista de modelos. Por favor, tente novamente."
		},
		"getRequestyApiKey": "Obter chave de API Requesty",
		"openRouterTransformsText": "Comprimir prompts e cadeias de mensagens para o tamanho do contexto (<a>Transformações OpenRouter</a>)",
		"anthropicApiKey": "Chave de API Anthropic",
		"getAnthropicApiKey": "Obter chave de API Anthropic",
		"anthropicUseAuthToken": "Passar a chave de API Anthropic como cabeçalho Authorization em vez de X-Api-Key",
		"chutesApiKey": "Chave de API Chutes",
		"getChutesApiKey": "Obter chave de API Chutes",
		"deepSeekApiKey": "Chave de API DeepSeek",
		"getDeepSeekApiKey": "Obter chave de API DeepSeek",
		"geminiApiKey": "Chave de API Gemini",
		"getGroqApiKey": "Obter chave de API Groq",
		"groqApiKey": "Chave de API Groq",
		"getGeminiApiKey": "Obter chave de API Gemini",
		"apiKey": "Chave de API",
		"openAiApiKey": "Chave de API OpenAI",
		"openAiBaseUrl": "URL Base",
		"getOpenAiApiKey": "Obter chave de API OpenAI",
		"mistralApiKey": "Chave de API Mistral",
		"getMistralApiKey": "Obter chave de API Mistral / Codestral",
		"codestralBaseUrl": "URL Base Codestral (Opcional)",
		"codestralBaseUrlDesc": "Defina uma URL alternativa para o modelo Codestral.",
		"xaiApiKey": "Chave de API xAI",
		"getXaiApiKey": "Obter chave de API xAI",
		"litellmApiKey": "Chave API LiteLLM",
		"litellmBaseUrl": "URL base LiteLLM",
		"awsCredentials": "Credenciais AWS",
		"awsProfile": "Perfil AWS",
		"awsProfileName": "Nome do Perfil AWS",
		"awsAccessKey": "Chave de Acesso AWS",
		"awsSecretKey": "Chave Secreta AWS",
		"awsSessionToken": "Token de Sessão AWS",
		"awsRegion": "Região AWS",
		"awsCrossRegion": "Usar inferência entre regiões",
		"awsBedrockVpc": {
			"useCustomVpcEndpoint": "Usar endpoint VPC personalizado",
			"vpcEndpointUrlPlaceholder": "Digite a URL do endpoint VPC (opcional)",
			"examples": "Exemplos:"
		},
		"enablePromptCaching": "Ativar cache de prompts",
		"enablePromptCachingTitle": "Ativar cache de prompts para melhorar o desempenho e reduzir custos para modelos suportados.",
		"cacheUsageNote": "Nota: Se você não vir o uso do cache, tente selecionar um modelo diferente e depois selecionar novamente o modelo desejado.",
		"vscodeLmModel": "Modelo de Linguagem",
		"vscodeLmWarning": "Nota: Esta é uma integração muito experimental e o suporte do provedor pode variar. Se você receber um erro sobre um modelo não ser suportado, isso é um problema do lado do provedor.",
		"googleCloudSetup": {
			"title": "Para usar o Google Cloud Vertex AI, você precisa:",
			"step1": "1. Criar uma conta Google Cloud, ativar a API Vertex AI e ativar os modelos Claude desejados.",
			"step2": "2. Instalar o CLI do Google Cloud e configurar as credenciais padrão do aplicativo.",
			"step3": "3. Ou criar uma conta de serviço com credenciais."
		},
		"googleCloudCredentials": "Credenciais Google Cloud",
		"googleCloudKeyFile": "Caminho do Arquivo de Chave Google Cloud",
		"googleCloudProjectId": "ID do Projeto Google Cloud",
		"googleCloudRegion": "Região Google Cloud",
		"lmStudio": {
			"baseUrl": "URL Base (opcional)",
			"modelId": "ID do Modelo",
			"speculativeDecoding": "Ativar Decodificação Especulativa",
			"draftModelId": "ID do Modelo de Rascunho",
			"draftModelDesc": "O modelo de rascunho deve ser da mesma família de modelos para que a decodificação especulativa funcione corretamente.",
			"selectDraftModel": "Selecionar Modelo de Rascunho",
			"noModelsFound": "Nenhum modelo de rascunho encontrado. Certifique-se de que o LM Studio esteja em execução com o Modo Servidor ativado.",
			"description": "O LM Studio permite que você execute modelos localmente em seu computador. Para instruções sobre como começar, veja o <a>guia de início rápido</a> deles. Você também precisará iniciar o recurso de <b>servidor local</b> do LM Studio para usá-lo com esta extensão. <span>Nota:</span> O Kilo Code usa prompts complexos e funciona melhor com modelos Claude. Modelos menos capazes podem não funcionar como esperado."
		},
		"ollama": {
			"baseUrl": "URL Base (opcional)",
			"modelId": "ID do Modelo",
			"description": "O Ollama permite que você execute modelos localmente em seu computador. Para instruções sobre como começar, veja o guia de início rápido deles.",
			"warning": "Nota: O Kilo Code usa prompts complexos e funciona melhor com modelos Claude. Modelos menos capazes podem não funcionar como esperado."
		},
		"unboundApiKey": "Chave de API Unbound",
		"getUnboundApiKey": "Obter chave de API Unbound",
		"unboundRefreshModelsSuccess": "Lista de modelos atualizada! Agora você pode selecionar entre os modelos mais recentes.",
		"unboundInvalidApiKey": "Chave API inválida. Por favor, verifique sua chave API e tente novamente.",
		"humanRelay": {
			"description": "Não é necessária chave de API, mas o usuário precisa ajudar a copiar e colar as informações para a IA do chat web.",
			"instructions": "Durante o uso, uma caixa de diálogo será exibida e a mensagem atual será copiada para a área de transferência automaticamente. Você precisa colar isso nas versões web de IA (como ChatGPT ou Claude), depois copiar a resposta da IA de volta para a caixa de diálogo e clicar no botão confirmar."
		},
		"openRouter": {
			"providerRouting": {
				"title": "Roteamento de Provedores OpenRouter",
				"description": "OpenRouter direciona solicitações para os melhores provedores disponíveis para seu modelo. Por padrão, as solicitações são balanceadas entre os principais provedores para maximizar o tempo de atividade. No entanto, você pode escolher um provedor específico para usar com este modelo.",
				"learnMore": "Saiba mais sobre roteamento de provedores"
			}
		},
		"customModel": {
			"capabilities": "Configure as capacidades e preços para seu modelo personalizado compatível com OpenAI. Tenha cuidado ao especificar as capacidades do modelo, pois elas podem afetar como o Kilo Code funciona.",
			"maxTokens": {
				"label": "Máximo de Tokens de Saída",
				"description": "Número máximo de tokens que o modelo pode gerar em uma resposta. (Especifique -1 para permitir que o servidor defina o máximo de tokens.)"
			},
			"contextWindow": {
				"label": "Tamanho da Janela de Contexto",
				"description": "Total de tokens (entrada + saída) que o modelo pode processar."
			},
			"imageSupport": {
				"label": "Suporte a Imagens",
				"description": "Este modelo é capaz de processar e entender imagens?"
			},
			"computerUse": {
				"label": "Uso do Computador",
				"description": "Este modelo é capaz de interagir com um navegador? (ex. Claude 3.7 Sonnet)."
			},
			"promptCache": {
				"label": "Cache de Prompts",
				"description": "Este modelo é capaz de fazer cache de prompts?"
			},
			"pricing": {
				"input": {
					"label": "Preço de Entrada",
					"description": "Custo por milhão de tokens na entrada/prompt. Isso afeta o custo de enviar contexto e instruções para o modelo."
				},
				"output": {
					"label": "Preço de Saída",
					"description": "Custo por milhão de tokens na resposta do modelo. Isso afeta o custo do conteúdo gerado e das conclusões."
				},
				"cacheReads": {
					"label": "Preço de Leituras de Cache",
					"description": "Custo por milhão de tokens para leitura do cache. Este é o preço cobrado quando uma resposta em cache é recuperada."
				},
				"cacheWrites": {
					"label": "Preço de Escritas de Cache",
					"description": "Custo por milhão de tokens para escrita no cache. Este é o preço cobrado quando um prompt é armazenado em cache pela primeira vez."
				}
			},
			"resetDefaults": "Restaurar Padrões"
		},
		"rateLimitSeconds": {
			"label": "Limite de taxa",
			"description": "Tempo mínimo entre requisições de API."
		},
		"reasoningEffort": {
			"label": "Esforço de raciocínio do modelo",
			"high": "Alto",
			"medium": "Médio",
			"low": "Baixo"
		},
		"setReasoningLevel": "Habilitar esforço de raciocínio"
	},
	"browser": {
		"enable": {
			"label": "Ativar ferramenta de navegador",
			"description": "Quando ativado, o Kilo Code pode usar um navegador para interagir com sites ao usar modelos que suportam o uso do computador. <0>Saiba mais</0>"
		},
		"viewport": {
			"label": "Tamanho da viewport",
			"description": "Selecione o tamanho da viewport para interações do navegador. Isso afeta como os sites são exibidos e como se interage com eles.",
			"options": {
				"largeDesktop": "Desktop grande (1280x800)",
				"smallDesktop": "Desktop pequeno (900x600)",
				"tablet": "Tablet (768x1024)",
				"mobile": "Móvel (360x640)"
			}
		},
		"screenshotQuality": {
			"label": "Qualidade das capturas de tela",
			"description": "Ajuste a qualidade WebP das capturas de tela do navegador. Valores mais altos fornecem capturas mais nítidas, mas aumentam o uso de token."
		},
		"remote": {
			"label": "Usar conexão remota de navegador",
			"description": "Conectar a um navegador Chrome executando com depuração remota ativada (--remote-debugging-port=9222).",
			"urlPlaceholder": "URL personalizado (ex. http://localhost:9222)",
			"testButton": "Testar conexão",
			"testingButton": "Testando...",
			"instructions": "Digite o endereço do host do protocolo DevTools ou deixe em branco para descobrir automaticamente instâncias locais do Chrome. O botão Testar Conexão tentará usar o URL personalizado, se fornecido, ou descobrirá automaticamente se o campo estiver vazio."
		}
	},
	"checkpoints": {
		"enable": {
			"label": "Ativar pontos de verificação automáticos",
			"description": "Quando ativado, o Kilo Code criará automaticamente pontos de verificação durante a execução de tarefas, facilitando a revisão de alterações ou o retorno a estados anteriores. <0>Saiba mais</0>"
		}
	},
	"notifications": {
		"sound": {
			"label": "Ativar efeitos sonoros",
			"description": "Quando ativado, o Kilo Code reproduzirá efeitos sonoros para notificações e eventos.",
			"volumeLabel": "Volume"
		},
		"tts": {
			"label": "Ativar texto para fala",
			"description": "Quando ativado, o Kilo Code lerá em voz alta suas respostas usando texto para fala.",
			"speedLabel": "Velocidade"
		}
	},
	"contextManagement": {
		"description": "Controle quais informações são incluídas na janela de contexto da IA, afetando o uso de token e a qualidade da resposta",
		"autoCondenseContextPercent": {
			"label": "Limite para acionar a condensação inteligente de contexto",
			"description": "Quando a janela de contexto atingir este limite, o Kilo Code a condensará automaticamente."
		},
		"condensingApiConfiguration": {
			"label": "Configuração de API para Condensação de Contexto",
			"description": "Selecione qual configuração de API usar para operações de condensação de contexto. Deixe desmarcado para usar a configuração ativa atual.",
			"useCurrentConfig": "Padrão"
		},
		"customCondensingPrompt": {
			"label": "Prompt Personalizado de Condensação de Contexto",
			"description": "Prompt de sistema personalizado para condensação de contexto. Deixe em branco para usar o prompt padrão.",
			"placeholder": "Digite seu prompt de condensação personalizado aqui...\n\nVocê pode usar a mesma estrutura do prompt padrão:\n- Conversa Anterior\n- Trabalho Atual\n- Conceitos Técnicos Principais\n- Arquivos e Código Relevantes\n- Resolução de Problemas\n- Tarefas Pendentes e Próximos Passos",
			"reset": "Restaurar Padrão",
			"hint": "Vazio = usar prompt padrão"
		},
		"autoCondenseContext": {
			"name": "Acionar automaticamente a condensação inteligente de contexto"
		},
		"openTabs": {
			"label": "Limite de contexto de abas abertas",
			"description": "Número máximo de abas abertas do VSCode a incluir no contexto. Valores mais altos fornecem mais contexto, mas aumentam o uso de token."
		},
		"workspaceFiles": {
			"label": "Limite de contexto de arquivos do espaço de trabalho",
			"description": "Número máximo de arquivos a incluir nos detalhes do diretório de trabalho atual. Valores mais altos fornecem mais contexto, mas aumentam o uso de token."
		},
		"rooignore": {
			"label": "Mostrar arquivos .kilocodeignore em listas e pesquisas",
			"description": "Quando ativado, os arquivos que correspondem aos padrões em .kilocodeignore serão mostrados em listas com um símbolo de cadeado. Quando desativado, esses arquivos serão completamente ocultos das listas de arquivos e pesquisas."
		},
		"maxReadFile": {
			"label": "Limite de auto-truncamento de leitura de arquivo",
			"description": "O Kilo Code lê este número de linhas quando o modelo omite valores de início/fim. Se este número for menor que o total do arquivo, o Kilo Code gera um índice de números de linha das definições de código. Casos especiais: -1 instrui o Kilo Code a ler o arquivo inteiro (sem indexação), e 0 instrui a não ler linhas e fornecer apenas índices de linha para contexto mínimo. Valores mais baixos minimizam o uso inicial de contexto, permitindo leituras posteriores precisas de intervalos de linhas. Requisições com início/fim explícitos não são limitadas por esta configuração.",
			"lines": "linhas",
			"always_full_read": "Sempre ler o arquivo inteiro"
		},
		"maxConcurrentFileReads": {
			"label": "Limite de leituras simultâneas",
			"description": "Número máximo de arquivos que a ferramenta 'read_file' pode processar simultaneamente. Valores mais altos podem acelerar a leitura de vários arquivos pequenos, mas aumentam o uso de memória."
		}
	},
	"terminal": {
		"basic": {
			"label": "Configurações do terminal: Básicas",
			"description": "Configurações básicas do terminal"
		},
		"advanced": {
			"label": "Configurações do terminal: Avançadas",
			"description": "As seguintes opções podem exigir reiniciar o terminal para aplicar a configuração."
		},
		"outputLineLimit": {
			"label": "Limite de saída do terminal",
			"description": "Número máximo de linhas a incluir na saída do terminal ao executar comandos. Quando excedido, as linhas serão removidas do meio, economizando token. <0>Saiba mais</0>"
		},
		"shellIntegrationTimeout": {
			"label": "Tempo limite de integração do shell do terminal",
			"description": "Tempo máximo de espera para a inicialização da integração do shell antes de executar comandos. Para usuários com tempos de inicialização de shell longos, este valor pode precisar ser aumentado se você vir erros \"Shell Integration Unavailable\" no terminal. <0>Saiba mais</0>"
		},
		"shellIntegrationDisabled": {
			"label": "Desativar integração do shell do terminal",
			"description": "Ative isso se os comandos do terminal não estiverem funcionando corretamente ou se você vir erros de 'Shell Integration Unavailable'. Isso usa um método mais simples para executar comandos, ignorando alguns recursos avançados do terminal. <0>Saiba mais</0>"
		},
		"commandDelay": {
			"label": "Atraso de comando do terminal",
			"description": "Atraso em milissegundos para adicionar após a execução do comando. A configuração padrão de 0 desativa completamente o atraso. Isso pode ajudar a garantir que a saída do comando seja totalmente capturada em terminais com problemas de temporização. Na maioria dos terminais, isso é implementado definindo `PROMPT_COMMAND='sleep N'` e o PowerShell adiciona `start-sleep` ao final de cada comando. Originalmente era uma solução para o bug VSCode#237208 e pode não ser necessário. <0>Saiba mais</0>"
		},
		"compressProgressBar": {
			"label": "Comprimir saída de barras de progresso",
			"description": "Quando ativado, processa a saída do terminal com retornos de carro (\\r) para simular como um terminal real exibiria o conteúdo. Isso remove os estados intermediários das barras de progresso, mantendo apenas o estado final, o que conserva espaço de contexto para informações mais relevantes. <0>Saiba mais</0>"
		},
		"powershellCounter": {
			"label": "Ativar solução alternativa do contador PowerShell",
			"description": "Quando ativado, adiciona um contador aos comandos PowerShell para garantir a execução correta dos comandos. Isso ajuda com terminais PowerShell que podem ter problemas com a captura de saída. <0>Saiba mais</0>"
		},
		"zshClearEolMark": {
			"label": "Limpar marca de fim de linha do ZSH",
			"description": "Quando ativado, limpa a marca de fim de linha do ZSH definindo PROMPT_EOL_MARK=''. Isso evita problemas com a interpretação da saída de comandos quando termina com caracteres especiais como '%'. <0>Saiba mais</0>"
		},
		"zshOhMy": {
			"label": "Ativar integração Oh My Zsh",
			"description": "Quando ativado, define ITERM_SHELL_INTEGRATION_INSTALLED=Yes para habilitar os recursos de integração do shell Oh My Zsh. A aplicação desta configuração pode exigir a reinicialização do IDE. <0>Saiba mais</0>"
		},
		"zshP10k": {
			"label": "Ativar integração Powerlevel10k",
			"description": "Quando ativado, define POWERLEVEL9K_TERM_SHELL_INTEGRATION=true para habilitar os recursos de integração do shell Powerlevel10k. <0>Saiba mais</0>"
		},
		"zdotdir": {
			"label": "Ativar gerenciamento do ZDOTDIR",
			"description": "Quando ativado, cria um diretório temporário para o ZDOTDIR para lidar corretamente com a integração do shell zsh. Isso garante que a integração do shell do VSCode funcione corretamente com o zsh enquanto preserva sua configuração do zsh. <0>Saiba mais</0>"
		},
		"inheritEnv": {
			"label": "Herdar variáveis de ambiente",
			"description": "Quando ativado, o terminal herda variáveis de ambiente do processo pai do VSCode, como configurações de integração do shell definidas no perfil do usuário. Isso alterna diretamente a configuração global do VSCode `terminal.integrated.inheritEnv`. <0>Saiba mais</0>"
		}
	},
	"advanced": {
		"diff": {
			"label": "Ativar edição através de diffs",
			"description": "Quando ativado, o Kilo Code poderá editar arquivos mais rapidamente e rejeitará automaticamente escritas completas de arquivos truncados. Funciona melhor com o modelo mais recente Claude 4 Sonnet.",
			"strategy": {
				"label": "Estratégia de diff",
				"options": {
					"standard": "Padrão (Bloco único)",
					"multiBlock": "Experimental: Diff multi-bloco",
					"unified": "Experimental: Diff unificado"
				},
				"descriptions": {
					"standard": "A estratégia de diff padrão aplica alterações a um único bloco de código por vez.",
					"unified": "A estratégia de diff unificado adota várias abordagens para aplicar diffs e escolhe a melhor abordagem.",
					"multiBlock": "A estratégia de diff multi-bloco permite atualizar vários blocos de código em um arquivo em uma única requisição."
				}
			},
			"matchPrecision": {
				"label": "Precisão de correspondência",
				"description": "Este controle deslizante controla quão precisamente as seções de código devem corresponder ao aplicar diffs. Valores mais baixos permitem correspondências mais flexíveis, mas aumentam o risco de substituições incorretas. Use valores abaixo de 100% com extrema cautela."
			}
		}
	},
	"experimental": {
		"DIFF_STRATEGY_UNIFIED": {
			"name": "Usar estratégia diff unificada experimental",
			"description": "Ativar a estratégia diff unificada experimental. Esta estratégia pode reduzir o número de novas tentativas causadas por erros do modelo, mas pode causar comportamento inesperado ou edições incorretas. Ative apenas se compreender os riscos e estiver disposto a revisar cuidadosamente todas as alterações."
		},
		"SEARCH_AND_REPLACE": {
			"name": "Usar ferramenta de busca e substituição experimental",
			"description": "Ativar a ferramenta de busca e substituição experimental, permitindo que o Kilo Code substitua várias instâncias de um termo de busca em uma única solicitação."
		},
		"INSERT_BLOCK": {
			"name": "Usar ferramenta de inserção de conteúdo experimental",
			"description": "Ativar a ferramenta de inserção de conteúdo experimental, permitindo que o Kilo Code insira conteúdo em números de linha específicos sem precisar criar um diff."
		},
		"POWER_STEERING": {
			"name": "Usar modo \"direção assistida\" experimental",
			"description": "Quando ativado, o Kilo Code lembrará o modelo sobre os detalhes da sua definição de modo atual com mais frequência. Isso levará a uma adesão mais forte às definições de função e instruções personalizadas, mas usará mais tokens por mensagem."
		},
		"AUTOCOMPLETE": {
			"name": "Usar recurso experimental de \"autocompletar\"",
			"description": "Quando ativado, o Kilo Code fornecerá sugestões de código em linha enquanto você digita."
		},
		"MULTI_SEARCH_AND_REPLACE": {
			"name": "Usar ferramenta diff de múltiplos blocos experimental",
			"description": "Quando ativado, o Kilo Code usará a ferramenta diff de múltiplos blocos. Isso tentará atualizar vários blocos de código no arquivo em uma única solicitação."
		},
		"CONCURRENT_FILE_READS": {
			"name": "Habilitar leitura simultânea de arquivos",
			"description": "Quando habilitado, o Kilo Code pode ler vários arquivos em uma única solicitação. Quando desabilitado, o Kilo Code deve ler arquivos um de cada vez. Desabilitar pode ajudar ao trabalhar com modelos menos capazes ou quando você deseja mais controle sobre o acesso aos arquivos."
		},
		"DISABLE_COMPLETION_COMMAND": {
			"name": "Desativar execução de comando em attempt_completion",
			"description": "Quando ativado, a ferramenta attempt_completion não executará comandos. Este é um recurso experimental para preparar a futura descontinuação da execução de comandos na conclusão da tarefa."
		},
		"MARKETPLACE": {
			"name": "Ativar Marketplace",
			"description": "Quando ativado, você pode instalar MCPs e modos personalizados do Marketplace."
		},
		"MULTI_FILE_APPLY_DIFF": {
			"name": "Habilitar edições de arquivos concorrentes",
			"description": "Quando habilitado, o Kilo Code pode editar múltiplos arquivos em uma única solicitação. Quando desabilitado, o Kilo Code deve editar arquivos um de cada vez. Desabilitar isso pode ajudar ao trabalhar com modelos menos capazes ou quando você quer mais controle sobre modificações de arquivos."
		}
	},
	"promptCaching": {
		"label": "Desativar cache de prompts",
		"description": "Quando marcado, o Kilo Code não usará o cache de prompts para este modelo."
	},
	"temperature": {
		"useCustom": "Usar temperatura personalizada",
		"description": "Controla a aleatoriedade nas respostas do modelo.",
		"rangeDescription": "Valores mais altos tornam a saída mais aleatória, valores mais baixos a tornam mais determinística."
	},
	"modelInfo": {
		"supportsImages": "Suporta imagens",
		"noImages": "Não suporta imagens",
		"supportsComputerUse": "Suporta uso do computador",
		"noComputerUse": "Não suporta uso do computador",
		"supportsPromptCache": "Suporta cache de prompts",
		"noPromptCache": "Não suporta cache de prompts",
		"maxOutput": "Saída máxima",
		"inputPrice": "Preço de entrada",
		"outputPrice": "Preço de saída",
		"cacheReadsPrice": "Preço de leituras de cache",
		"cacheWritesPrice": "Preço de escritas de cache",
		"enableStreaming": "Ativar streaming",
		"enableR1Format": "Ativar parâmetros do modelo R1",
		"enableR1FormatTips": "Deve ser ativado ao usar modelos R1 como QWQ, para evitar erro 400",
		"useAzure": "Usar Azure",
		"azureApiVersion": "Definir versão da API Azure",
		"gemini": {
			"freeRequests": "* Gratuito até {{count}} requisições por minuto. Depois disso, a cobrança depende do tamanho do prompt.",
			"pricingDetails": "Para mais informações, consulte os detalhes de preços.",
			"billingEstimate": "* A cobrança é uma estimativa - o custo exato depende do tamanho do prompt."
		}
	},
	"modelPicker": {
		"automaticFetch": "A extensão busca automaticamente a lista mais recente de modelos disponíveis em <serviceLink>{{serviceName}}</serviceLink>. Se você não tem certeza sobre qual modelo escolher, o Kilo Code funciona melhor com <defaultModelLink>{{defaultModelId}}</defaultModelLink>. Você também pode pesquisar por \"free\" para encontrar opções gratuitas atualmente disponíveis.",
		"label": "Modelo",
		"searchPlaceholder": "Pesquisar",
		"noMatchFound": "Nenhuma correspondência encontrada",
		"useCustomModel": "Usar personalizado: {{modelId}}"
	},
	"footer": {
		"feedback": "Se tiver alguma dúvida ou feedback, sinta-se à vontade para abrir um problema em <githubLink>github.com/Kilo-Org/kilocode</githubLink> ou juntar-se a <redditLink>reddit.com/r/kilocode</redditLink> ou <discordLink>kilocode.ai/discord</discordLink>",
		"support": "Para questões financeiras, entre em contato com o Suporte ao Cliente em <supportLink>hi@kilocode.ai</supportLink>",
		"telemetry": {
			"label": "Permitir relatórios anônimos de erros e uso",
			"description": "Ajude a melhorar o Kilo Code enviando dados de uso anônimos e relatórios de erros. Nunca são enviados código, prompts ou informações pessoais. Consulte nossa política de privacidade para mais detalhes."
		},
		"settings": {
			"import": "Importar",
			"export": "Exportar",
			"reset": "Redefinir"
		}
	},
	"thinkingBudget": {
		"maxTokens": "Tokens máximos",
		"maxThinkingTokens": "Tokens máximos de pensamento"
	},
	"validation": {
		"apiKey": "Você deve fornecer uma chave de API válida.",
		"awsRegion": "Você deve escolher uma região para usar o Amazon Bedrock.",
		"googleCloud": "Você deve fornecer um ID de projeto e região do Google Cloud válidos.",
		"modelId": "Você deve fornecer um ID de modelo válido.",
		"modelSelector": "Você deve fornecer um seletor de modelo válido.",
		"openAi": "Você deve fornecer uma URL base, chave de API e ID de modelo válidos.",
		"arn": {
			"invalidFormat": "Formato de ARN inválido. Por favor, verifique os requisitos de formato.",
			"regionMismatch": "Aviso: A região em seu ARN ({{arnRegion}}) não corresponde à região selecionada ({{region}}). Isso pode causar problemas de acesso. O provedor usará a região do ARN."
		},
		"modelAvailability": "O ID do modelo ({{modelId}}) que você forneceu não está disponível. Por favor, escolha outro modelo.",
		"providerNotAllowed": "O provedor '{{provider}}' não é permitido pela sua organização",
		"modelNotAllowed": "O modelo '{{model}}' não é permitido para o provedor '{{provider}}' pela sua organização",
		"profileInvalid": "Este perfil contém um provedor ou modelo que não é permitido pela sua organização"
	},
	"placeholders": {
		"apiKey": "Digite a chave API...",
		"profileName": "Digite o nome do perfil",
		"accessKey": "Digite a chave de acesso...",
		"secretKey": "Digite a chave secreta...",
		"sessionToken": "Digite o token de sessão...",
		"credentialsJson": "Digite o JSON de credenciais...",
		"keyFilePath": "Digite o caminho do arquivo de chave...",
		"projectId": "Digite o ID do projeto...",
		"customArn": "Digite o ARN (ex: arn:aws:bedrock:us-east-1:123456789012:foundation-model/my-model)",
		"baseUrl": "Digite a URL base...",
		"modelId": {
			"lmStudio": "ex: meta-llama-3.1-8b-instruct",
			"lmStudioDraft": "ex: lmstudio-community/llama-3.2-1b-instruct",
			"ollama": "ex: llama3.1"
		},
		"numbers": {
			"maxTokens": "ex: 4096",
			"contextWindow": "ex: 128000",
			"inputPrice": "ex: 0.0001",
			"outputPrice": "ex: 0.0002",
			"cacheWritePrice": "ex: 0.00005"
		}
	},
	"defaults": {
		"ollamaUrl": "Padrão: http://localhost:11434",
		"lmStudioUrl": "Padrão: http://localhost:1234",
		"geminiUrl": "Padrão: https://generativelanguage.googleapis.com"
	},
	"labels": {
		"customArn": "ARN personalizado",
		"useCustomArn": "Usar ARN personalizado..."
	},
<<<<<<< HEAD
	"display": {
		"taskTimeline": {
			"label": "Mostrar linha do tempo da tarefa",
			"description": "Exibe uma linha do tempo visual das mensagens de tarefas, coloridas por tipo, permitindo que você visualize rapidamente o progresso da tarefa e volte para pontos específicos no histórico da tarefa."
		}
	}
=======
	"includeMaxOutputTokens": "Incluir tokens máximos de saída",
	"includeMaxOutputTokensDescription": "Enviar parâmetro de tokens máximos de saída nas solicitações de API. Alguns provedores podem não suportar isso."
>>>>>>> 6ca706b0
}<|MERGE_RESOLUTION|>--- conflicted
+++ resolved
@@ -628,15 +628,12 @@
 		"customArn": "ARN personalizado",
 		"useCustomArn": "Usar ARN personalizado..."
 	},
-<<<<<<< HEAD
 	"display": {
 		"taskTimeline": {
 			"label": "Mostrar linha do tempo da tarefa",
 			"description": "Exibe uma linha do tempo visual das mensagens de tarefas, coloridas por tipo, permitindo que você visualize rapidamente o progresso da tarefa e volte para pontos específicos no histórico da tarefa."
 		}
-	}
-=======
+	},
 	"includeMaxOutputTokens": "Incluir tokens máximos de saída",
 	"includeMaxOutputTokensDescription": "Enviar parâmetro de tokens máximos de saída nas solicitações de API. Alguns provedores podem não suportar isso."
->>>>>>> 6ca706b0
 }