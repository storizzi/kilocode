--- conflicted
+++ resolved
@@ -15,11 +15,8 @@
 	},
 	"startRouter": "Express Setup Through a Router",
 	"startCustom": "Bring Your Own API Key",
-<<<<<<< HEAD
-	"or": "or"
-=======
 	"telemetry": {
-		"title": "Help Improve Roo Code",
+		"title": "Help Improve Kilo Code",
 		"anonymousTelemetry": "Send anonymous error and usage data to help us fix bugs and improve the extension. No code, prompts, or personal information is ever sent.",
 		"changeSettings": "You can always change this at the bottom of the <settingsLink>settings</settingsLink>",
 		"settings": "settings",
@@ -28,5 +25,4 @@
 	},
 	"or": "or",
 	"importSettings": "Import Settings"
->>>>>>> 936712b2
 }