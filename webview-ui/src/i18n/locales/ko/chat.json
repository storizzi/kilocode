--- conflicted
+++ resolved
@@ -271,10 +271,6 @@
 		"countdownDisplay": "{{count}}초"
 	},
 	"announcement": {
-<<<<<<< HEAD
-		"title": "🎉 Kilo Code {{version}} 출시",
-		"description": "Kilo Code {{version}}은 개발 워크플로우를 향상시키는 강력한 새 기능과 중요한 개선사항을 제공합니다.",
-=======
 		"title": "🎉 Roo Code {{version}} 출시",
 		"stealthModel": {
 			"feature": "<bold>기간 한정 무료 스텔스 모델</bold> - 262k 컨텍스트 윈도우를 가진 에이전틱 코딩에 뛰어난 초고속 추론 모델, Roo Code Cloud를 통해 이용 가능.",
@@ -283,7 +279,6 @@
 			"selectModel": "<br/><settingsLink>설정</settingsLink>에서 Roo Code Cloud 제공업체의 <code>roo/sonic</code>을 선택하여 시작"
 		},
 		"description": "Roo Code {{version}}은 개발 워크플로우를 향상시키는 강력한 새 기능과 중요한 개선사항을 제공합니다.",
->>>>>>> 81cba186
 		"whatsNew": "새로운 기능",
 		"feature1": "<bold>메시지 대기열</bold>: Roo가 작업하는 동안 여러 메시지를 대기열에 넣어 워크플로우 계획을 중단 없이 계속할 수 있습니다.",
 		"feature2": "<bold>사용자 정의 슬래시 명령</bold>: 자주 사용하는 프롬프트와 워크플로우에 빠르게 액세스할 수 있는 개인화된 슬래시 명령을 생성하고, 완전한 UI 관리를 제공합니다.",
