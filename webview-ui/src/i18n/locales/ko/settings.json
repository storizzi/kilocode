--- conflicted
+++ resolved
@@ -379,14 +379,9 @@
 		"ollama": {
 			"baseUrl": "기본 URL (선택사항)",
 			"modelId": "모델 ID",
-<<<<<<< HEAD
 			"apiKey": "API 키",
 			"apiKeyPlaceholder": "API 키를 입력하세요",
 			"apiKeyInfo": "API 키가 Authorization 헤더로 전송됩니다",
-=======
-			"apiKey": "Ollama API 키",
-			"apiKeyHelp": "인증된 Ollama 인스턴스나 클라우드 서비스용 선택적 API 키. 로컬 설치의 경우 비워두세요.",
->>>>>>> 8cff25ab
 			"description": "Ollama를 사용하면 컴퓨터에서 로컬로 모델을 실행할 수 있습니다. 시작하는 방법은 빠른 시작 가이드를 참조하세요.",
 			"warning": "참고: Kilo Code는 복잡한 프롬프트를 사용하며 Claude 모델에서 가장 잘 작동합니다. 덜 강력한 모델은 예상대로 작동하지 않을 수 있습니다."
 		},
