--- conflicted
+++ resolved
@@ -628,15 +628,12 @@
 		"customArn": "사용자 지정 ARN",
 		"useCustomArn": "사용자 지정 ARN 사용..."
 	},
-<<<<<<< HEAD
 	"display": {
 		"taskTimeline": {
 			"label": "작업 타임라인 표시",
 			"description": "작업 메시지의 시각적 타임라인을 유형별로 색상화하여 표시하므로, 작업 진행 상황을 빠르게 확인하고 작업 기록의 특정 지점으로 스크롤하여 돌아갈 수 있습니다."
 		}
-	}
-=======
+	},
 	"includeMaxOutputTokens": "최대 출력 토큰 포함",
 	"includeMaxOutputTokensDescription": "API 요청에서 최대 출력 토큰 매개변수를 전송합니다. 일부 제공업체는 이를 지원하지 않을 수 있습니다."
->>>>>>> 6ca706b0
 }