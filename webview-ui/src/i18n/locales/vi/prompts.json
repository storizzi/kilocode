{
	"title": "Lời nhắc",
	"done": "Hoàn thành",
	"modes": {
		"title": "Chế độ",
		"createNewMode": "Tạo chế độ mới",
		"editModesConfig": "Chỉnh sửa cấu hình chế độ",
		"editGlobalModes": "Chỉnh sửa chế độ toàn cục",
		"editProjectModes": "Chỉnh sửa chế độ dự án (.kilocodemodes)",
		"createModeHelpText": "Nhấn + để tạo chế độ tùy chỉnh mới, hoặc chỉ cần yêu cầu Kilo Code trong chat tạo một chế độ cho bạn!"
	},
	"apiConfiguration": {
		"title": "Cấu hình API",
		"select": "Chọn cấu hình API nào để sử dụng cho chế độ này"
	},
	"tools": {
		"title": "Công cụ có sẵn",
		"builtInModesText": "Công cụ cho các chế độ tích hợp sẵn không thể được sửa đổi",
		"editTools": "Chỉnh sửa công cụ",
		"doneEditing": "Hoàn thành chỉnh sửa",
		"allowedFiles": "Tệp được phép:",
		"toolNames": {
			"read": "Đọc tệp",
			"edit": "Chỉnh sửa tệp",
			"browser": "Sử dụng trình duyệt",
			"command": "Chạy lệnh",
			"mcp": "Sử dụng MCP"
		}
	},
	"roleDefinition": {
		"title": "Định nghĩa vai trò",
		"resetToDefault": "Đặt lại về mặc định",
		"description": "Xác định chuyên môn và tính cách của Kilo Code cho chế độ này. Mô tả này định hình cách Kilo Code giới thiệu bản thân và tiếp cận nhiệm vụ."
	},
	"customInstructions": {
		"title": "Hướng dẫn tùy chỉnh dành riêng cho chế độ (tùy chọn)",
		"resetToDefault": "Đặt lại về mặc định",
		"description": "Thêm hướng dẫn hành vi dành riêng cho chế độ {{modeName}}.",
		"loadFromFile": "Hướng dẫn tùy chỉnh dành riêng cho chế độ {{modeName}} cũng có thể được tải từ thư mục <span>.roo/rules-{{modeSlug}}/</span> trong không gian làm việc của bạn (.roorules-{{modeSlug}} và .clinerules-{{modeSlug}} đã lỗi thời và sẽ sớm ngừng hoạt động)."
	},
	"globalCustomInstructions": {
		"title": "Hướng dẫn tùy chỉnh cho tất cả các chế độ",
<<<<<<< HEAD
		"description": "Những hướng dẫn này áp dụng cho tất cả các chế độ. Chúng cung cấp một bộ hành vi cơ bản có thể được nâng cao bởi hướng dẫn dành riêng cho chế độ bên dưới.\nNếu bạn muốn Kilo Code suy nghĩ và nói bằng ngôn ngữ khác với ngôn ngữ hiển thị trình soạn thảo của bạn ({{language}}), bạn có thể chỉ định ở đây.",
		"loadFromFile": "Hướng dẫn cũng có thể được tải từ .clinerules trong không gian làm việc của bạn."
=======
		"description": "Những hướng dẫn này áp dụng cho tất cả các chế độ. Chúng cung cấp một bộ hành vi cơ bản có thể được nâng cao bởi hướng dẫn dành riêng cho chế độ bên dưới.\nNếu bạn muốn Roo suy nghĩ và nói bằng ngôn ngữ khác với ngôn ngữ hiển thị trình soạn thảo của bạn ({{language}}), bạn có thể chỉ định ở đây.",
		"loadFromFile": "Hướng dẫn cũng có thể được tải từ thư mục <span>.roo/rules/</span> trong không gian làm việc của bạn (.roorules và .clinerules đã lỗi thời và sẽ sớm ngừng hoạt động)."
>>>>>>> 91f4a862
	},
	"systemPrompt": {
		"preview": "Xem trước lời nhắc hệ thống",
		"copy": "Sao chép lời nhắc hệ thống vào bộ nhớ tạm",
		"title": "Lời nhắc hệ thống (chế độ {{modeName}})"
	},
	"supportPrompts": {
		"title": "Lời nhắc hỗ trợ",
		"resetPrompt": "Đặt lại lời nhắc {{promptType}} về mặc định",
		"prompt": "Lời nhắc",
		"enhance": {
			"apiConfiguration": "Cấu hình API",
			"apiConfigDescription": "Bạn có thể chọn cấu hình API để luôn sử dụng cho việc nâng cao lời nhắc, hoặc chỉ sử dụng bất cứ cấu hình nào hiện đang được chọn",
			"useCurrentConfig": "Sử dụng cấu hình API hiện tại đã chọn",
			"testPromptPlaceholder": "Nhập lời nhắc để kiểm tra việc nâng cao",
			"previewButton": "Xem trước nâng cao lời nhắc"
		},
		"types": {
			"ENHANCE": {
				"label": "Nâng cao lời nhắc",
				"description": "Sử dụng nâng cao lời nhắc để nhận đề xuất hoặc cải tiến phù hợp cho đầu vào của bạn. Điều này đảm bảo Kilo Code hiểu ý định của bạn và cung cấp phản hồi tốt nhất có thể. Có sẵn thông qua biểu tượng ✨ trong chat."
			},
			"EXPLAIN": {
				"label": "Giải thích mã",
				"description": "Nhận giải thích chi tiết về đoạn mã, hàm hoặc toàn bộ tệp. Hữu ích để hiểu mã phức tạp hoặc học các mẫu mới. Có sẵn trong hành động mã (biểu tượng bóng đèn trong trình soạn thảo) và menu ngữ cảnh trình soạn thảo (nhấp chuột phải vào mã đã chọn)."
			},
			"FIX": {
				"label": "Sửa vấn đề",
				"description": "Nhận trợ giúp xác định và giải quyết lỗi, sai sót hoặc vấn đề chất lượng mã. Cung cấp hướng dẫn từng bước để sửa chữa vấn đề. Có sẵn trong hành động mã (biểu tượng bóng đèn trong trình soạn thảo) và menu ngữ cảnh trình soạn thảo (nhấp chuột phải vào mã đã chọn)."
			},
			"IMPROVE": {
				"label": "Cải thiện mã",
				"description": "Nhận đề xuất tối ưu hóa mã, thực hành tốt hơn và cải tiến kiến trúc trong khi duy trì chức năng. Có sẵn trong hành động mã (biểu tượng bóng đèn trong trình soạn thảo) và menu ngữ cảnh trình soạn thảo (nhấp chuột phải vào mã đã chọn)."
			},
			"ADD_TO_CONTEXT": {
				"label": "Thêm vào ngữ cảnh",
				"description": "Thêm ngữ cảnh vào nhiệm vụ hoặc cuộc trò chuyện hiện tại của bạn. Hữu ích để cung cấp thông tin bổ sung hoặc làm rõ. Có sẵn trong hành động mã (biểu tượng bóng đèn trong trình soạn thảo) và menu ngữ cảnh trình soạn thảo (nhấp chuột phải vào mã đã chọn)."
			},
			"TERMINAL_ADD_TO_CONTEXT": {
				"label": "Thêm nội dung terminal vào ngữ cảnh",
				"description": "Thêm đầu ra terminal vào nhiệm vụ hoặc cuộc trò chuyện hiện tại của bạn. Hữu ích để cung cấp đầu ra lệnh hoặc nhật ký. Có sẵn trong menu ngữ cảnh terminal (nhấp chuột phải vào nội dung terminal đã chọn)."
			},
			"TERMINAL_FIX": {
				"label": "Sửa lệnh terminal",
				"description": "Nhận trợ giúp sửa lệnh terminal đã thất bại hoặc cần cải thiện. Có sẵn trong menu ngữ cảnh terminal (nhấp chuột phải vào nội dung terminal đã chọn)."
			},
			"TERMINAL_EXPLAIN": {
				"label": "Giải thích lệnh terminal",
				"description": "Nhận giải thích chi tiết về lệnh terminal và đầu ra của chúng. Có sẵn trong menu ngữ cảnh terminal (nhấp chuột phải vào nội dung terminal đã chọn)."
			},
			"NEW_TASK": {
				"label": "Bắt đầu tác vụ mới",
				"description": "Bắt đầu tác vụ mới với nội dung đã nhập. Có sẵn trong bảng lệnh."
			}
		}
	},
	"advancedSystemPrompt": {
		"title": "Nâng cao: Ghi đè lời nhắc hệ thống",
		"description": "Bạn có thể hoàn toàn thay thế lời nhắc hệ thống cho chế độ này (ngoài định nghĩa vai trò và hướng dẫn tùy chỉnh) bằng cách tạo một tệp tại .kilo-code/system-prompt-{{modeSlug}} trong không gian làm việc của bạn. Đây là một tính năng rất nâng cao bỏ qua các biện pháp bảo vệ và kiểm tra nhất quán tích hợp sẵn (đặc biệt là xung quanh việc sử dụng công cụ), vì vậy hãy cẩn thận!"
	},
	"createModeDialog": {
		"title": "Tạo chế độ mới",
		"close": "Đóng",
		"name": {
			"label": "Tên",
			"placeholder": "Nhập tên chế độ"
		},
		"slug": {
			"label": "Slug",
			"description": "Slug được sử dụng trong URL và tên tệp. Nó nên viết thường và chỉ chứa chữ cái, số và dấu gạch ngang."
		},
		"saveLocation": {
			"label": "Vị trí lưu",
			"description": "Chọn nơi lưu chế độ này. Chế độ dành riêng cho dự án được ưu tiên hơn chế độ toàn cục.",
			"global": {
				"label": "Toàn cục",
				"description": "Có sẵn trong tất cả các không gian làm việc"
			},
			"project": {
				"label": "Dành riêng cho dự án (.kilocodemodes)",
				"description": "Chỉ có sẵn trong không gian làm việc này, được ưu tiên hơn toàn cục"
			}
		},
		"roleDefinition": {
			"label": "Định nghĩa vai trò",
			"description": "Xác định chuyên môn và tính cách của Kilo Code cho chế độ này."
		},
		"tools": {
			"label": "Công cụ có sẵn",
			"description": "Chọn công cụ nào chế độ này có thể sử dụng."
		},
		"customInstructions": {
			"label": "Hướng dẫn tùy chỉnh (tùy chọn)",
			"description": "Thêm hướng dẫn hành vi dành riêng cho chế độ này."
		},
		"buttons": {
			"cancel": "Hủy",
			"create": "Tạo chế độ"
		},
		"deleteMode": "Xóa chế độ"
	},
	"allFiles": "tất cả các tệp"
}<|MERGE_RESOLUTION|>--- conflicted
+++ resolved
@@ -36,17 +36,12 @@
 		"title": "Hướng dẫn tùy chỉnh dành riêng cho chế độ (tùy chọn)",
 		"resetToDefault": "Đặt lại về mặc định",
 		"description": "Thêm hướng dẫn hành vi dành riêng cho chế độ {{modeName}}.",
-		"loadFromFile": "Hướng dẫn tùy chỉnh dành riêng cho chế độ {{modeName}} cũng có thể được tải từ thư mục <span>.roo/rules-{{modeSlug}}/</span> trong không gian làm việc của bạn (.roorules-{{modeSlug}} và .clinerules-{{modeSlug}} đã lỗi thời và sẽ sớm ngừng hoạt động)."
+		"loadFromFile": "Hướng dẫn tùy chỉnh dành riêng cho chế độ {{modeName}} cũng có thể được tải từ thư mục <span>.kilocode/rules-{{modeSlug}}/</span> trong không gian làm việc của bạn (.kilocoderules-{{modeSlug}} đã lỗi thời và sẽ sớm ngừng hoạt động)."
 	},
 	"globalCustomInstructions": {
 		"title": "Hướng dẫn tùy chỉnh cho tất cả các chế độ",
-<<<<<<< HEAD
 		"description": "Những hướng dẫn này áp dụng cho tất cả các chế độ. Chúng cung cấp một bộ hành vi cơ bản có thể được nâng cao bởi hướng dẫn dành riêng cho chế độ bên dưới.\nNếu bạn muốn Kilo Code suy nghĩ và nói bằng ngôn ngữ khác với ngôn ngữ hiển thị trình soạn thảo của bạn ({{language}}), bạn có thể chỉ định ở đây.",
-		"loadFromFile": "Hướng dẫn cũng có thể được tải từ .clinerules trong không gian làm việc của bạn."
-=======
-		"description": "Những hướng dẫn này áp dụng cho tất cả các chế độ. Chúng cung cấp một bộ hành vi cơ bản có thể được nâng cao bởi hướng dẫn dành riêng cho chế độ bên dưới.\nNếu bạn muốn Roo suy nghĩ và nói bằng ngôn ngữ khác với ngôn ngữ hiển thị trình soạn thảo của bạn ({{language}}), bạn có thể chỉ định ở đây.",
-		"loadFromFile": "Hướng dẫn cũng có thể được tải từ thư mục <span>.roo/rules/</span> trong không gian làm việc của bạn (.roorules và .clinerules đã lỗi thời và sẽ sớm ngừng hoạt động)."
->>>>>>> 91f4a862
+		"loadFromFile": "Hướng dẫn cũng có thể được tải từ thư mục <span>.kilo-code/rules/</span> trong không gian làm việc của bạn (.kilocoderules đã lỗi thời và sẽ sớm ngừng hoạt động)."
 	},
 	"systemPrompt": {
 		"preview": "Xem trước lời nhắc hệ thống",
