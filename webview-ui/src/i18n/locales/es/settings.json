{
	"common": {
		"save": "Guardar",
		"done": "Hecho",
		"cancel": "Cancelar",
		"reset": "Restablecer",
		"select": "Seleccionar",
		"add": "Añadir encabezado",
		"remove": "Eliminar"
	},
	"header": {
		"title": "Configuración",
		"saveButtonTooltip": "Guardar cambios",
		"nothingChangedTooltip": "Nada ha cambiado",
		"doneButtonTooltip": "Descartar cambios no guardados y cerrar el panel de configuración"
	},
	"unsavedChangesDialog": {
		"title": "Cambios no guardados",
		"description": "¿Desea descartar los cambios y continuar?",
		"cancelButton": "Cancelar",
		"discardButton": "Descartar cambios"
	},
	"sections": {
		"providers": "Proveedores",
		"autoApprove": "Auto-aprobación",
		"browser": "Acceso al ordenador",
		"checkpoints": "Puntos de control",
		"notifications": "Notificaciones",
		"contextManagement": "Contexto",
		"terminal": "Terminal",
		"prompts": "Indicaciones",
		"experimental": "Experimental",
		"language": "Idioma",
		"about": "Acerca de Kilo Code",
		"display": "Mostrar"
	},
	"prompts": {
		"description": "Configura indicaciones de soporte que se utilizan para acciones rápidas como mejorar indicaciones, explicar código y solucionar problemas. Estas indicaciones ayudan a Kilo Code a brindar mejor asistencia para tareas comunes de desarrollo."
	},
	"codeIndex": {
		"title": "Indexación de código",
		"description": "Configura los ajustes de indexación de código para habilitar búsqueda semántica en tu proyecto. <0>Más información</0>",
		"statusTitle": "Estado",
		"enableLabel": "Habilitar indexación de código",
		"enableDescription": "Habilita la indexación de código para mejorar la búsqueda y la comprensión del contexto",
		"settingsTitle": "Configuración de indexación",
		"disabledMessage": "La indexación de código está actualmente deshabilitada. Habilítala en la configuración global para configurar las opciones de indexación.",
		"profileLabel": "Proveedor de embeddings",
		"embedderProviderLabel": "Proveedor de embedder",
		"selectProfilePlaceholder": "Seleccionar proveedor",
		"openaiProvider": "OpenAI",
		"ollamaProvider": "Ollama",
		"geminiProvider": "Gemini",
		"geminiApiKeyLabel": "Clave API:",
		"geminiApiKeyPlaceholder": "Introduce tu clave de API de Gemini",
		"mistralProvider": "Mistral",
		"mistralApiKeyLabel": "Clave API:",
		"mistralApiKeyPlaceholder": "Introduce tu clave de API de Mistral",
		"openaiCompatibleProvider": "Compatible con OpenAI",
		"openAiKeyLabel": "Clave API de OpenAI",
		"openAiKeyPlaceholder": "Introduce tu clave API de OpenAI",
		"openAiCompatibleBaseUrlLabel": "URL base",
		"openAiCompatibleApiKeyLabel": "Clave API",
		"openAiCompatibleApiKeyPlaceholder": "Introduce tu clave API",
		"openAiCompatibleModelDimensionLabel": "Dimensión de Embedding:",
		"modelDimensionLabel": "Dimensión del modelo",
		"openAiCompatibleModelDimensionPlaceholder": "ej., 1536",
		"openAiCompatibleModelDimensionDescription": "La dimensión de embedding (tamaño de salida) para tu modelo. Consulta la documentación de tu proveedor para este valor. Valores comunes: 384, 768, 1536, 3072.",
		"modelLabel": "Modelo",
		"modelPlaceholder": "Introduce el nombre del modelo",
		"selectModel": "Seleccionar un modelo",
		"selectModelPlaceholder": "Seleccionar modelo",
		"ollamaUrlLabel": "URL de Ollama:",
		"ollamaBaseUrlLabel": "URL base de Ollama",
		"qdrantUrlLabel": "URL de Qdrant",
		"qdrantKeyLabel": "Clave de Qdrant:",
		"qdrantApiKeyLabel": "Clave API de Qdrant",
		"qdrantApiKeyPlaceholder": "Introduce tu clave API de Qdrant (opcional)",
		"setupConfigLabel": "Configuración",
		"startIndexingButton": "Iniciar",
		"clearIndexDataButton": "Borrar índice",
		"unsavedSettingsMessage": "Por favor guarda tus ajustes antes de iniciar el proceso de indexación.",
		"clearDataDialog": {
			"title": "¿Estás seguro?",
			"description": "Esta acción no se puede deshacer. Esto eliminará permanentemente los datos de índice de tu base de código.",
			"cancelButton": "Cancelar",
			"confirmButton": "Borrar datos"
		},
		"ollamaUrlPlaceholder": "http://localhost:11434",
		"openAiCompatibleBaseUrlPlaceholder": "https://api.example.com",
		"modelDimensionPlaceholder": "1536",
		"qdrantUrlPlaceholder": "http://localhost:6333",
		"saveError": "Error al guardar la configuración",
		"modelDimensions": "({{dimension}} dimensiones)",
		"saveSuccess": "Configuración guardada exitosamente",
		"saving": "Guardando...",
		"saveSettings": "Guardar",
		"indexingStatuses": {
			"standby": "En espera",
			"indexing": "Indexando",
			"indexed": "Indexado",
			"error": "Error"
		},
		"close": "Cerrar",
		"validation": {
			"invalidQdrantUrl": "URL de Qdrant no válida",
			"invalidOllamaUrl": "URL de Ollama no válida",
			"invalidBaseUrl": "URL base no válida",
			"qdrantUrlRequired": "Se requiere la URL de Qdrant",
			"openaiApiKeyRequired": "Se requiere la clave API de OpenAI",
			"modelSelectionRequired": "Se requiere la selección de un modelo",
			"apiKeyRequired": "Se requiere la clave API",
			"modelIdRequired": "Se requiere el ID del modelo",
			"modelDimensionRequired": "Se requiere la dimensión del modelo",
			"geminiApiKeyRequired": "Se requiere la clave API de Gemini",
			"mistralApiKeyRequired": "Se requiere la clave de API de Mistral",
			"ollamaBaseUrlRequired": "Se requiere la URL base de Ollama",
			"baseUrlRequired": "Se requiere la URL base",
			"modelDimensionMinValue": "La dimensión del modelo debe ser mayor que 0"
		},
		"advancedConfigLabel": "Configuración avanzada",
		"searchMinScoreLabel": "Umbral de puntuación de búsqueda",
		"searchMinScoreDescription": "Puntuación mínima de similitud (0.0-1.0) requerida para los resultados de búsqueda. Valores más bajos devuelven más resultados pero pueden ser menos relevantes. Valores más altos devuelven menos resultados pero más relevantes.",
		"searchMinScoreResetTooltip": "Restablecer al valor predeterminado (0.4)",
		"searchMaxResultsLabel": "Resultados máximos de búsqueda",
		"searchMaxResultsDescription": "Número máximo de resultados de búsqueda a devolver al consultar el índice de código. Valores más altos proporcionan más contexto pero pueden incluir resultados menos relevantes.",
		"resetToDefault": "Restablecer al valor predeterminado"
	},
	"autoApprove": {
<<<<<<< HEAD
		"description": "Permitir que Kilo Code realice operaciones automáticamente sin requerir aprobación. Habilite esta configuración solo si confía plenamente en la IA y comprende los riesgos de seguridad asociados.",
=======
		"description": "Permitir que Roo realice operaciones automáticamente sin requerir aprobación. Habilite esta configuración solo si confía plenamente en la IA y comprende los riesgos de seguridad asociados.",
		"enabled": "Auto-aprobación habilitada",
>>>>>>> c45896ab
		"toggleAriaLabel": "Alternar aprobación automática",
		"disabledAriaLabel": "Aprobación automática desactivada: seleccione primero las opciones",
		"readOnly": {
			"label": "Lectura",
			"description": "Cuando está habilitado, Kilo Code verá automáticamente el contenido del directorio y leerá archivos sin que necesite hacer clic en el botón Aprobar.",
			"outsideWorkspace": {
				"label": "Incluir archivos fuera del espacio de trabajo",
				"description": "Permitir a Kilo Code leer archivos fuera del espacio de trabajo actual sin requerir aprobación."
			}
		},
		"write": {
			"label": "Escritura",
			"description": "Crear y editar archivos automáticamente sin requerir aprobación",
			"delayLabel": "Retraso después de escritura para permitir que los diagnósticos detecten posibles problemas",
			"outsideWorkspace": {
				"label": "Incluir archivos fuera del espacio de trabajo",
				"description": "Permitir a Kilo Code crear y editar archivos fuera del espacio de trabajo actual sin requerir aprobación."
			},
			"protected": {
				"label": "Incluir archivos protegidos",
				"description": "Permitir a Kilo Code crear y editar archivos protegidos (como .kilocodeignore y archivos de configuración .kilocode/) sin requerir aprobación."
			}
		},
		"browser": {
			"label": "Navegador",
			"description": "Realizar acciones del navegador automáticamente sin requerir aprobación. Nota: Solo se aplica cuando el modelo admite el uso del ordenador"
		},
		"retry": {
			"label": "Reintentar",
			"description": "Reintentar automáticamente solicitudes de API fallidas cuando el servidor devuelve una respuesta de error",
			"delayLabel": "Retraso antes de reintentar la solicitud"
		},
		"mcp": {
			"label": "MCP",
			"description": "Habilitar la aprobación automática de herramientas MCP individuales en la vista de Servidores MCP (requiere tanto esta configuración como la casilla \"Permitir siempre\" de la herramienta)"
		},
		"modeSwitch": {
			"label": "Modo",
			"description": "Cambiar automáticamente entre diferentes modos sin requerir aprobación"
		},
		"subtasks": {
			"label": "Subtareas",
			"description": "Permitir la creación y finalización de subtareas sin requerir aprobación"
		},
		"followupQuestions": {
			"label": "Pregunta",
			"description": "Seleccionar automáticamente la primera respuesta sugerida para preguntas de seguimiento después del tiempo de espera configurado",
			"timeoutLabel": "Tiempo de espera antes de seleccionar automáticamente la primera respuesta"
		},
		"execute": {
			"label": "Ejecutar",
			"description": "Ejecutar automáticamente comandos de terminal permitidos sin requerir aprobación",
			"allowedCommands": "Comandos de auto-ejecución permitidos",
			"allowedCommandsDescription": "Prefijos de comandos que pueden ser ejecutados automáticamente cuando \"Aprobar siempre operaciones de ejecución\" está habilitado. Añade * para permitir todos los comandos (usar con precaución).",
			"deniedCommands": "Comandos denegados",
			"deniedCommandsDescription": "Prefijos de comandos que serán automáticamente denegados sin pedir aprobación. En caso de conflictos con comandos permitidos, la coincidencia de prefijo más larga tiene prioridad. Añade * para denegar todos los comandos.",
			"commandPlaceholder": "Ingrese prefijo de comando (ej. 'git ')",
			"deniedCommandPlaceholder": "Ingrese prefijo de comando a denegar (ej. 'rm -rf')",
			"addButton": "Añadir",
			"autoDenied": "Los comandos con el prefijo `{{prefix}}` han sido prohibidos por el usuario. No eludes esta restricción ejecutando otro comando."
		},
		"showMenu": {
			"label": "Mostrar menú de aprobación automática en la vista de chat",
			"description": "Cuando está habilitado, el menú de aprobación automática se mostrará en la parte inferior de la vista de chat, permitiendo un acceso rápido a la configuración de aprobación automática"
		},
		"updateTodoList": {
			"label": "Todo",
			"description": "La lista de tareas se actualiza automáticamente sin aprobación"
		},
		"apiRequestLimit": {
			"title": "Solicitudes máximas",
			"description": "Realizar automáticamente esta cantidad de solicitudes a la API antes de pedir aprobación para continuar con la tarea.",
			"unlimited": "Ilimitado"
		},
		"selectOptionsFirst": "Selecciona al menos una opción a continuación para habilitar la aprobación automática",
		"apiCostLimit": {
			"title": "Costo Máximo",
			"unlimited": "Ilimitado"
		},
		"maxLimits": {
			"description": "Realizar automáticamente solicitudes hasta estos límites antes de pedir aprobación para continuar."
		}
	},
	"providers": {
		"providerDocumentation": "Documentación de {{provider}}",
		"configProfile": "Perfil de configuración",
		"description": "Guarde diferentes configuraciones de API para cambiar rápidamente entre proveedores y ajustes.",
		"apiProvider": "Proveedor de API",
		"model": "Modelo",
		"nameEmpty": "El nombre no puede estar vacío",
		"nameExists": "Ya existe un perfil con este nombre",
		"deleteProfile": "Eliminar perfil",
		"invalidArnFormat": "Formato de ARN no válido. Verifica los ejemplos anteriores.",
		"enterNewName": "Ingrese un nuevo nombre",
		"addProfile": "Agregar perfil",
		"renameProfile": "Renombrar perfil",
		"newProfile": "Nuevo perfil de configuración",
		"enterProfileName": "Ingrese el nombre del perfil",
		"createProfile": "Crear perfil",
		"cannotDeleteOnlyProfile": "No se puede eliminar el único perfil",
		"searchPlaceholder": "Buscar perfiles",
		"searchProviderPlaceholder": "Buscar proveedores",
		"noProviderMatchFound": "No se encontraron proveedores",
		"noMatchFound": "No se encontraron perfiles coincidentes",
		"vscodeLmDescription": "La API del Modelo de Lenguaje de VS Code le permite ejecutar modelos proporcionados por otras extensiones de VS Code (incluido, entre otros, GitHub Copilot). La forma más sencilla de empezar es instalar las extensiones Copilot y Copilot Chat desde el VS Code Marketplace.",
		"awsCustomArnUse": "Ingrese un ARN de Amazon Bedrock válido para el modelo que desea utilizar. Ejemplos de formato:",
		"awsCustomArnDesc": "Asegúrese de que la región en el ARN coincida con la región de AWS seleccionada anteriormente.",
		"openRouterApiKey": "Clave API de OpenRouter",
		"getOpenRouterApiKey": "Obtener clave API de OpenRouter",
		"apiKeyStorageNotice": "Las claves API se almacenan de forma segura en el Almacenamiento Secreto de VSCode",
		"glamaApiKey": "Clave API de Glama",
		"getGlamaApiKey": "Obtener clave API de Glama",
		"useCustomBaseUrl": "Usar URL base personalizada",
		"useReasoning": "Habilitar razonamiento",
		"useHostHeader": "Usar encabezado Host personalizado",
		"useLegacyFormat": "Usar formato API de OpenAI heredado",
		"customHeaders": "Encabezados personalizados",
		"headerName": "Nombre del encabezado",
		"headerValue": "Valor del encabezado",
		"noCustomHeaders": "No hay encabezados personalizados definidos. Haga clic en el botón + para añadir uno.",
		"requestyApiKey": "Clave API de Requesty",
		"refreshModels": {
			"label": "Actualizar modelos",
			"hint": "Por favor, vuelve a abrir la configuración para ver los modelos más recientes.",
			"loading": "Actualizando lista de modelos...",
			"success": "¡Lista de modelos actualizada correctamente!",
			"error": "Error al actualizar la lista de modelos. Por favor, inténtalo de nuevo."
		},
		"getRequestyApiKey": "Obtener clave API de Requesty",
		"openRouterTransformsText": "Comprimir prompts y cadenas de mensajes al tamaño del contexto (<a>Transformaciones de OpenRouter</a>)",
		"anthropicApiKey": "Clave API de Anthropic",
		"getAnthropicApiKey": "Obtener clave API de Anthropic",
		"anthropicUseAuthToken": "Pasar la clave API de Anthropic como encabezado de autorización en lugar de X-Api-Key",
		"cerebrasApiKey": "Clave API de Cerebras",
		"getCerebrasApiKey": "Obtener clave API de Cerebras",
		"chutesApiKey": "Clave API de Chutes",
		"getChutesApiKey": "Obtener clave API de Chutes",
		"fireworksApiKey": "Clave API de Fireworks",
		"getFireworksApiKey": "Obtener clave API de Fireworks",
		"deepSeekApiKey": "Clave API de DeepSeek",
		"getDeepSeekApiKey": "Obtener clave API de DeepSeek",
		"doubaoApiKey": "Clave API de Doubao",
		"getDoubaoApiKey": "Obtener clave API de Doubao",
		"fireworksApiKey": "Clave API de Fireworks",
		"getFireworksApiKey": "Obtener clave API de Fireworks",
		"zaiApiKey": "Clave API de Z.AI",
		"getZaiApiKey": "Obtener clave API de Z.AI",
		"bigModelApiKey": "Clave API de BigModel",
		"getBigModelApiKey": "Obtener clave API de BigModel",
		"moonshotApiKey": "Clave API de Moonshot",
		"getMoonshotApiKey": "Obtener clave API de Moonshot",
		"moonshotBaseUrl": "Punto de entrada de Moonshot",
		"zaiApiKey": "Clave API de Z AI",
		"getZaiApiKey": "Obtener clave API de Z AI",
		"zaiEntrypoint": "Punto de entrada de Z AI",
		"zaiEntrypointDescription": "Por favor, seleccione el punto de entrada de API apropiado según su ubicación. Si está en China, elija open.bigmodel.cn. De lo contrario, elija api.z.ai.",
		"geminiApiKey": "Clave API de Gemini",
		"getGroqApiKey": "Obtener clave API de Groq",
		"groqApiKey": "Clave API de Groq",
		"getSambaNovaApiKey": "Obtener clave API de SambaNova",
		"sambaNovaApiKey": "Clave API de SambaNova",
		"getHuggingFaceApiKey": "Obtener clave API de Hugging Face",
		"huggingFaceApiKey": "Clave API de Hugging Face",
		"huggingFaceModelId": "ID del modelo",
		"huggingFaceLoading": "Cargando...",
		"huggingFaceModelsCount": "({{count}} modelos)",
		"huggingFaceSelectModel": "Seleccionar un modelo...",
		"huggingFaceSearchModels": "Buscar modelos...",
		"huggingFaceNoModelsFound": "No se encontraron modelos",
		"huggingFaceProvider": "Proveedor",
		"huggingFaceProviderAuto": "Automático",
		"huggingFaceSelectProvider": "Seleccionar un proveedor...",
		"huggingFaceSearchProviders": "Buscar proveedores...",
		"huggingFaceNoProvidersFound": "No se encontraron proveedores",
		"getGeminiApiKey": "Obtener clave API de Gemini",
		"openAiApiKey": "Clave API de OpenAI",
		"apiKey": "Clave API",
		"openAiBaseUrl": "URL base",
		"getOpenAiApiKey": "Obtener clave API de OpenAI",
		"mistralApiKey": "Clave API de Mistral",
		"getMistralApiKey": "Obtener clave API de Mistral / Codestral",
		"codestralBaseUrl": "URL base de Codestral (Opcional)",
		"codestralBaseUrlDesc": "Establecer una URL alternativa para el modelo Codestral.",
		"xaiApiKey": "Clave API de xAI",
		"getXaiApiKey": "Obtener clave API de xAI",
		"litellmApiKey": "Clave API de LiteLLM",
		"litellmBaseUrl": "URL base de LiteLLM",
		"awsCredentials": "Credenciales de AWS",
		"awsProfile": "Perfil de AWS",
		"awsApiKey": "Clave de API de Amazon Bedrock",
		"awsProfileName": "Nombre del perfil de AWS",
		"awsAccessKey": "Clave de acceso de AWS",
		"awsSecretKey": "Clave secreta de AWS",
		"awsSessionToken": "Token de sesión de AWS",
		"awsRegion": "Región de AWS",
		"awsCrossRegion": "Usar inferencia entre regiones",
		"awsBedrockVpc": {
			"useCustomVpcEndpoint": "Usar punto de conexión VPC personalizado",
			"vpcEndpointUrlPlaceholder": "Ingrese URL del punto de conexión VPC (opcional)",
			"examples": "Ejemplos:"
		},
		"enablePromptCaching": "Habilitar caché de prompts",
		"enablePromptCachingTitle": "Habilitar el caché de prompts para mejorar el rendimiento y reducir costos para modelos compatibles.",
		"cacheUsageNote": "Nota: Si no ve el uso del caché, intente seleccionar un modelo diferente y luego seleccionar nuevamente su modelo deseado.",
		"vscodeLmModel": "Modelo de lenguaje",
		"vscodeLmWarning": "Nota: Esta es una integración muy experimental y el soporte del proveedor variará. Si recibe un error sobre un modelo no compatible, es un problema del proveedor.",
		"geminiParameters": {
			"urlContext": {
				"title": "Habilitar contexto de URL",
				"description": "Permite que Gemini acceda y procese URLs para contexto adicional al generar respuestas. Útil para tareas que requieren análisis de contenido web."
			},
			"groundingSearch": {
				"title": "Habilitar grounding con búsqueda en Google",
				"description": "Permite que Gemini busque en Google información actual y fundamente las respuestas en datos en tiempo real. Útil para consultas que requieren información actualizada."
			}
		},
		"googleCloudSetup": {
			"title": "Para usar Google Cloud Vertex AI, necesita:",
			"step1": "1. Crear una cuenta de Google Cloud, habilitar la API de Vertex AI y habilitar los modelos Claude deseados.",
			"step2": "2. Instalar Google Cloud CLI y configurar las credenciales predeterminadas de la aplicación.",
			"step3": "3. O crear una cuenta de servicio con credenciales."
		},
		"googleCloudCredentials": "Credenciales de Google Cloud",
		"googleCloudKeyFile": "Ruta del archivo de clave de Google Cloud",
		"googleCloudProjectId": "ID del proyecto de Google Cloud",
		"googleCloudRegion": "Región de Google Cloud",
		"lmStudio": {
			"baseUrl": "URL base (opcional)",
			"modelId": "ID del modelo",
			"speculativeDecoding": "Habilitar decodificación especulativa",
			"draftModelId": "ID del modelo borrador",
			"draftModelDesc": "El modelo borrador debe ser de la misma familia de modelos para que la decodificación especulativa funcione correctamente.",
			"selectDraftModel": "Seleccionar modelo borrador",
			"noModelsFound": "No se encontraron modelos borrador. Asegúrese de que LM Studio esté ejecutándose con el Modo Servidor habilitado.",
			"description": "LM Studio le permite ejecutar modelos localmente en su computadora. Para obtener instrucciones sobre cómo comenzar, consulte su <a>guía de inicio rápido</a>. También necesitará iniciar la función de <b>servidor local</b> de LM Studio para usarlo con esta extensión. <span>Nota:</span> Kilo Code utiliza prompts complejos y funciona mejor con modelos Claude. Los modelos menos capaces pueden no funcionar como se espera."
		},
		"ollama": {
			"baseUrl": "URL base (opcional)",
			"modelId": "ID del modelo",
			"description": "Ollama le permite ejecutar modelos localmente en su computadora. Para obtener instrucciones sobre cómo comenzar, consulte la guía de inicio rápido.",
			"warning": "Nota: Kilo Code utiliza prompts complejos y funciona mejor con modelos Claude. Los modelos menos capaces pueden no funcionar como se espera."
		},
		"unboundApiKey": "Clave API de Unbound",
		"getUnboundApiKey": "Obtener clave API de Unbound",
		"unboundRefreshModelsSuccess": "¡Lista de modelos actualizada! Ahora puede seleccionar entre los últimos modelos.",
		"unboundInvalidApiKey": "Clave API inválida. Por favor, verifique su clave API e inténtelo de nuevo.",
		"humanRelay": {
			"description": "No se requiere clave API, pero el usuario necesita ayudar a copiar y pegar la información en el chat web de IA.",
			"instructions": "Durante el uso, aparecerá un cuadro de diálogo y el mensaje actual se copiará automáticamente al portapapeles. Debe pegarlo en las versiones web de IA (como ChatGPT o Claude), luego copiar la respuesta de la IA de vuelta al cuadro de diálogo y hacer clic en el botón de confirmar."
		},
		"openRouter": {
			"providerRouting": {
				"title": "Enrutamiento de Proveedores de OpenRouter",
				"description": "OpenRouter dirige las solicitudes a los mejores proveedores disponibles para su modelo. Por defecto, las solicitudes se equilibran entre los principales proveedores para maximizar el tiempo de actividad. Sin embargo, puede elegir un proveedor específico para este modelo.",
				"learnMore": "Más información sobre el enrutamiento de proveedores"
			}
		},
		"cerebras": {
			"apiKey": "Clave API de Cerebras",
			"getApiKey": "Obtener clave API de Cerebras"
		},
		"customModel": {
			"capabilities": "Configure las capacidades y precios para su modelo personalizado compatible con OpenAI. Tenga cuidado al especificar las capacidades del modelo, ya que pueden afectar cómo funciona Kilo Code.",
			"maxTokens": {
				"label": "Tokens máximos de salida",
				"description": "Número máximo de tokens que el modelo puede generar en una respuesta. (Especifique -1 para permitir que el servidor establezca los tokens máximos.)"
			},
			"contextWindow": {
				"label": "Tamaño de ventana de contexto",
				"description": "Total de tokens (entrada + salida) que el modelo puede procesar."
			},
			"imageSupport": {
				"label": "Soporte de imágenes",
				"description": "¿Es este modelo capaz de procesar y entender imágenes?"
			},
			"computerUse": {
				"label": "Uso del ordenador",
				"description": "¿Es este modelo capaz de interactuar con un navegador? (ej. Claude 3.7 Sonnet)"
			},
			"promptCache": {
				"label": "Caché de prompts",
				"description": "¿Es este modelo capaz de almacenar prompts en caché?"
			},
			"pricing": {
				"input": {
					"label": "Precio de entrada",
					"description": "Costo por millón de tokens en la entrada/prompt. Esto afecta el costo de enviar contexto e instrucciones al modelo."
				},
				"output": {
					"label": "Precio de salida",
					"description": "Costo por millón de tokens en la respuesta del modelo. Esto afecta el costo del contenido generado y las completaciones."
				},
				"cacheReads": {
					"label": "Precio de lecturas de caché",
					"description": "Costo por millón de tokens para leer del caché. Este es el precio que se cobra cuando se recupera una respuesta almacenada en caché."
				},
				"cacheWrites": {
					"label": "Precio de escrituras de caché",
					"description": "Costo por millón de tokens para escribir en el caché. Este es el precio que se cobra cuando se almacena un prompt en caché por primera vez."
				}
			},
			"resetDefaults": "Restablecer valores predeterminados"
		},
		"rateLimitSeconds": {
			"label": "Límite de tasa",
			"description": "Tiempo mínimo entre solicitudes de API."
		},
		"consecutiveMistakeLimit": {
			"label": "Límite de errores y repeticiones",
			"description": "Número de errores consecutivos o acciones repetidas antes de mostrar el diálogo 'Kilo Code está teniendo problemas'",
			"unlimitedDescription": "Reintentos ilimitados habilitados (proceder automáticamente). El diálogo nunca aparecerá.",
			"warning": "⚠️ Establecer en 0 permite reintentos ilimitados que pueden consumir un uso significativo de la API"
		},
		"reasoningEffort": {
			"label": "Esfuerzo de razonamiento del modelo",
			"high": "Alto",
			"medium": "Medio",
			"low": "Bajo"
		},
		"setReasoningLevel": "Habilitar esfuerzo de razonamiento",
		"claudeCode": {
			"pathLabel": "Ruta de Claude Code",
			"description": "Ruta opcional a su CLI de Claude Code. Por defecto, es 'claude' si no se establece.",
			"placeholder": "Por defecto: claude",
			"maxTokensLabel": "Tokens máximos de salida",
			"maxTokensDescription": "Número máximo de tokens de salida para las respuestas de Claude Code. El valor predeterminado es 8000."
		},
		"geminiCli": {
			"description": "Este proveedor usa autenticación OAuth de la herramienta Gemini CLI y no requiere claves API.",
			"oauthPath": "Ruta de Credenciales OAuth (opcional)",
			"oauthPathDescription": "Ruta al archivo de credenciales OAuth. Deja vacío para usar la ubicación predeterminada (~/.gemini/oauth_creds.json).",
			"instructions": "Si aún no te has autenticado, por favor ejecuta",
			"instructionsContinued": "en tu terminal primero.",
			"setupLink": "Instrucciones de Configuración de Gemini CLI",
			"requirementsTitle": "Requisitos Importantes",
			"requirement1": "Primero, necesitas instalar la herramienta Gemini CLI",
			"requirement2": "Luego, ejecuta gemini en tu terminal y asegúrate de iniciar sesión con Google",
			"requirement3": "Solo funciona con cuentas personales de Google (no cuentas de Google Workspace)",
			"requirement4": "No usa claves API - la autenticación se maneja vía OAuth",
			"requirement5": "Requiere que la herramienta Gemini CLI esté instalada y autenticada primero",
			"freeAccess": "Acceso gratuito vía autenticación OAuth"
		}
	},
	"browser": {
		"enable": {
			"label": "Habilitar herramienta de navegador",
			"description": "Cuando está habilitado, Kilo Code puede usar un navegador para interactuar con sitios web cuando se utilizan modelos que admiten el uso del ordenador. <0>Más información</0>"
		},
		"viewport": {
			"label": "Tamaño del viewport",
			"description": "Seleccione el tamaño del viewport para interacciones del navegador. Esto afecta cómo se muestran e interactúan los sitios web.",
			"options": {
				"largeDesktop": "Escritorio grande (1280x800)",
				"smallDesktop": "Escritorio pequeño (900x600)",
				"tablet": "Tablet (768x1024)",
				"mobile": "Móvil (360x640)"
			}
		},
		"screenshotQuality": {
			"label": "Calidad de capturas de pantalla",
			"description": "Ajuste la calidad WebP de las capturas de pantalla del navegador. Valores más altos proporcionan capturas más claras pero aumentan el uso de token."
		},
		"remote": {
			"label": "Usar conexión remota del navegador",
			"description": "Conectarse a un navegador Chrome que se ejecuta con depuración remota habilitada (--remote-debugging-port=9222).",
			"urlPlaceholder": "URL personalizada (ej. http://localhost:9222)",
			"testButton": "Probar conexión",
			"testingButton": "Probando...",
			"instructions": "Ingrese la dirección del host del protocolo DevTools o déjelo vacío para descubrir automáticamente instancias locales de Chrome. El botón Probar Conexión intentará usar la URL personalizada si se proporciona, o descubrirá automáticamente si el campo está vacío."
		}
	},
	"checkpoints": {
		"enable": {
			"label": "Habilitar puntos de control automáticos",
			"description": "Cuando está habilitado, Kilo Code creará automáticamente puntos de control durante la ejecución de tareas, facilitando la revisión de cambios o la reversión a estados anteriores. <0>Más información</0>"
		}
	},
	"notifications": {
		"sound": {
			"label": "Habilitar efectos de sonido",
			"description": "Cuando está habilitado, Kilo Code reproducirá efectos de sonido para notificaciones y eventos.",
			"volumeLabel": "Volumen"
		},
		"tts": {
			"label": "Habilitar texto a voz",
			"description": "Cuando está habilitado, Kilo Code leerá en voz alta sus respuestas usando texto a voz.",
			"speedLabel": "Velocidad"
		}
	},
	"contextManagement": {
		"description": "Controle qué información se incluye en la ventana de contexto de la IA, afectando el uso de token y la calidad de respuesta",
		"autoCondenseContextPercent": {
			"label": "Umbral para activar la condensación inteligente de contexto",
			"description": "Cuando la ventana de contexto alcanza este umbral, Kilo Code la condensará automáticamente."
		},
		"condensingApiConfiguration": {
			"label": "Configuración de API para condensación de contexto",
			"description": "Seleccione qué configuración de API usar para operaciones de condensación de contexto. Deje sin seleccionar para usar la configuración activa actual.",
			"useCurrentConfig": "Usar configuración actual"
		},
		"customCondensingPrompt": {
			"label": "Prompt personalizado para condensación de contexto",
			"description": "Personalice el prompt del sistema utilizado para la condensación de contexto. Deje vacío para usar el prompt predeterminado.",
			"placeholder": "Ingrese su prompt de condensación personalizado aquí...\n\nPuede usar la misma estructura que el prompt predeterminado:\n- Conversación anterior\n- Trabajo actual\n- Conceptos técnicos clave\n- Archivos y código relevantes\n- Resolución de problemas\n- Tareas pendientes y próximos pasos",
			"reset": "Restablecer a predeterminado",
			"hint": "Vacío = usar prompt predeterminado"
		},
		"autoCondenseContext": {
			"name": "Activar automáticamente la condensación inteligente de contexto",
			"description": "Cuando está habilitado, Kilo Code condensará automáticamente el contexto cuando se alcance el umbral. Cuando está deshabilitado, aún puedes activar manualmente la condensación de contexto."
		},
		"openTabs": {
			"label": "Límite de contexto de pestañas abiertas",
			"description": "Número máximo de pestañas abiertas de VSCode a incluir en el contexto. Valores más altos proporcionan más contexto pero aumentan el uso de token."
		},
		"workspaceFiles": {
			"label": "Límite de contexto de archivos del espacio de trabajo",
			"description": "Número máximo de archivos a incluir en los detalles del directorio de trabajo actual. Valores más altos proporcionan más contexto pero aumentan el uso de token."
		},
		"rooignore": {
			"label": "Mostrar archivos .kilocodeignore en listas y búsquedas",
			"description": "Cuando está habilitado, los archivos que coinciden con los patrones en .kilocodeignore se mostrarán en listas con un símbolo de candado. Cuando está deshabilitado, estos archivos se ocultarán completamente de las listas de archivos y búsquedas."
		},
		"maxReadFile": {
			"label": "Umbral de auto-truncado de lectura de archivos",
			"description": "Kilo Code lee este número de líneas cuando el modelo omite valores de inicio/fin. Si este número es menor que el total del archivo, Kilo Code genera un índice de números de línea de las definiciones de código. Casos especiales: -1 indica a Kilo Code que lea el archivo completo (sin indexación), y 0 indica que no lea líneas y proporcione solo índices de línea para un contexto mínimo. Valores más bajos minimizan el uso inicial de contexto, permitiendo lecturas posteriores de rangos de líneas precisos. Las solicitudes con inicio/fin explícitos no están limitadas por esta configuración.",
			"lines": "líneas",
			"always_full_read": "Siempre leer el archivo completo"
		},
		"maxConcurrentFileReads": {
			"label": "Límite de lecturas simultáneas",
			"description": "Número máximo de archivos que la herramienta 'read_file' puede procesar simultáneamente. Valores más altos pueden acelerar la lectura de múltiples archivos pequeños pero aumentan el uso de memoria."
		},
		"maxImageFileSize": {
			"label": "Tamaño máximo de archivo de imagen",
			"mb": "MB",
			"description": "Tamaño máximo (en MB) para archivos de imagen que pueden ser procesados por la herramienta de lectura de archivos."
		},
		"maxTotalImageSize": {
			"label": "Tamaño total máximo de imágenes",
			"mb": "MB",
			"description": "Límite de tamaño acumulativo máximo (en MB) para todas las imágenes procesadas en una sola operación read_file. Al leer múltiples imágenes, el tamaño de cada imagen se suma al total. Si incluir otra imagen excedería este límite, será omitida."
		},
		"diagnostics": {
			"includeMessages": {
				"label": "Incluir automáticamente diagnósticos en el contexto",
				"description": "Cuando está habilitado, los mensajes de diagnóstico (errores) de los archivos editados se incluirán automáticamente en el contexto. Siempre puedes incluir manualmente todos los diagnósticos del espacio de trabajo usando @problems."
			},
			"maxMessages": {
				"label": "Máximo de mensajes de diagnóstico",
				"description": "Número máximo de mensajes de diagnóstico a incluir por archivo. Este límite se aplica tanto a la inclusión automática (cuando la casilla está habilitada) como a las menciones manuales de @problems. Valores más altos proporcionan más contexto pero aumentan el uso de tokens.",
				"resetTooltip": "Restablecer al valor predeterminado (50)",
				"unlimitedLabel": "Ilimitado"
			},
			"delayAfterWrite": {
				"label": "Retraso después de escrituras para permitir que los diagnósticos detecten problemas potenciales",
				"description": "Tiempo de espera después de escrituras de archivos antes de continuar, permitiendo que las herramientas de diagnóstico procesen cambios y detecten problemas."
			}
		},
		"condensingThreshold": {
			"label": "Umbral de condensación de contexto",
			"selectProfile": "Configurar umbral para perfil",
			"defaultProfile": "Predeterminado global (todos los perfiles)",
			"defaultDescription": "Cuando el contexto alcance este porcentaje, se condensará automáticamente para todos los perfiles a menos que tengan configuraciones personalizadas",
			"profileDescription": "Umbral personalizado solo para este perfil (anula el predeterminado global)",
			"inheritDescription": "Este perfil hereda el umbral predeterminado global ({{threshold}}%)",
			"usesGlobal": "(usa global {{threshold}}%)"
		}
	},
	"terminal": {
		"basic": {
			"label": "Configuración del terminal: Básica",
			"description": "Configuración básica del terminal"
		},
		"advanced": {
			"label": "Configuración del terminal: Avanzada",
			"description": "Las siguientes opciones pueden requerir reiniciar el terminal para aplicar la configuración."
		},
		"outputLineLimit": {
			"label": "Límite de salida de terminal",
			"description": "Número máximo de líneas a incluir en la salida del terminal al ejecutar comandos. Cuando se excede, se eliminarán líneas del medio, ahorrando token. <0>Más información</0>"
		},
		"outputCharacterLimit": {
			"label": "Límite de caracteres del terminal",
			"description": "Número máximo de caracteres a incluir en la salida del terminal al ejecutar comandos. Este límite tiene prioridad sobre el límite de líneas para evitar problemas de memoria con líneas extremadamente largas. Cuando se excede, la salida se truncará. <0>Aprende más</0>"
		},
		"shellIntegrationTimeout": {
			"label": "Tiempo de espera de integración del shell del terminal",
			"description": "Tiempo máximo de espera para la inicialización de la integración del shell antes de ejecutar comandos. Para usuarios con tiempos de inicio de shell largos, este valor puede necesitar ser aumentado si ve errores \"Shell Integration Unavailable\" en el terminal. <0>Más información</0>"
		},
		"shellIntegrationDisabled": {
			"label": "Desactivar la integración del shell del terminal",
			"description": "Activa esto si los comandos del terminal no funcionan correctamente o si ves errores de 'Shell Integration Unavailable'. Esto utiliza un método más simple para ejecutar comandos, omitiendo algunas funciones avanzadas del terminal. <0>Más información</0>"
		},
		"commandDelay": {
			"label": "Retraso de comando del terminal",
			"description": "Retraso en milisegundos para añadir después de la ejecución del comando. La configuración predeterminada de 0 desactiva completamente el retraso. Esto puede ayudar a asegurar que la salida del comando se capture completamente en terminales con problemas de temporización. En la mayoría de terminales se implementa estableciendo `PROMPT_COMMAND='sleep N'` y Powershell añade `start-sleep` al final de cada comando. Originalmente era una solución para el error VSCode#237208 y puede no ser necesario. <0>Más información</0>"
		},
		"compressProgressBar": {
			"label": "Comprimir salida de barras de progreso",
			"description": "Cuando está habilitado, procesa la salida del terminal con retornos de carro (\\r) para simular cómo un terminal real mostraría el contenido. Esto elimina los estados intermedios de las barras de progreso, conservando solo el estado final, lo que ahorra espacio de contexto para información más relevante. <0>Más información</0>"
		},
		"powershellCounter": {
			"label": "Habilitar solución temporal del contador de PowerShell",
			"description": "Cuando está habilitado, agrega un contador a los comandos de PowerShell para garantizar la ejecución correcta de los comandos. Esto ayuda con las terminales PowerShell que pueden tener problemas con la captura de salida de comandos. <0>Más información</0>"
		},
		"zshClearEolMark": {
			"label": "Limpiar marca de fin de línea de ZSH",
			"description": "Cuando está habilitado, limpia la marca de fin de línea de ZSH estableciendo PROMPT_EOL_MARK=''. Esto evita problemas con la interpretación de la salida de comandos cuando termina con caracteres especiales como '%'. <0>Más información</0>"
		},
		"zshOhMy": {
			"label": "Habilitar integración Oh My Zsh",
			"description": "Cuando está habilitado, establece ITERM_SHELL_INTEGRATION_INSTALLED=Yes para habilitar las características de integración del shell Oh My Zsh. Aplicar esta configuración puede requerir reiniciar el IDE. <0>Más información</0>"
		},
		"zshP10k": {
			"label": "Habilitar integración Powerlevel10k",
			"description": "Cuando está habilitado, establece POWERLEVEL9K_TERM_SHELL_INTEGRATION=true para habilitar las características de integración del shell Powerlevel10k. <0>Más información</0>"
		},
		"zdotdir": {
			"label": "Habilitar gestión de ZDOTDIR",
			"description": "Cuando está habilitado, crea un directorio temporal para ZDOTDIR para manejar correctamente la integración del shell zsh. Esto asegura que la integración del shell de VSCode funcione correctamente con zsh mientras preserva tu configuración de zsh. <0>Más información</0>"
		},
		"inheritEnv": {
			"label": "Heredar variables de entorno",
			"description": "Cuando está habilitado, el terminal hereda las variables de entorno del proceso padre de VSCode, como la configuración de integración del shell definida en el perfil del usuario. Esto alterna directamente la configuración global de VSCode `terminal.integrated.inheritEnv`. <0>Más información</0>"
		}
	},
	"advancedSettings": {
		"title": "Configuración avanzada"
	},
	"advanced": {
		"diff": {
			"label": "Habilitar edición a través de diffs",
			"description": "Cuando está habilitado, Kilo Code podrá editar archivos más rápidamente y rechazará automáticamente escrituras completas de archivos truncados. Funciona mejor con el último modelo Claude 4 Sonnet.",
			"strategy": {
				"label": "Estrategia de diff",
				"options": {
					"standard": "Estándar (Bloque único)",
					"multiBlock": "Experimental: Diff multi-bloque",
					"unified": "Experimental: Diff unificado"
				},
				"descriptions": {
					"standard": "La estrategia de diff estándar aplica cambios a un solo bloque de código a la vez.",
					"unified": "La estrategia de diff unificado toma múltiples enfoques para aplicar diffs y elige el mejor enfoque.",
					"multiBlock": "La estrategia de diff multi-bloque permite actualizar múltiples bloques de código en un archivo en una sola solicitud."
				}
			},
			"matchPrecision": {
				"label": "Precisión de coincidencia",
				"description": "Este control deslizante controla cuán precisamente deben coincidir las secciones de código al aplicar diffs. Valores más bajos permiten coincidencias más flexibles pero aumentan el riesgo de reemplazos incorrectos. Use valores por debajo del 100% con extrema precaución."
			}
		},
		"todoList": {
			"label": "Habilitar herramienta de lista de tareas",
			"description": "Cuando está habilitado, Kilo Code puede crear y gestionar listas de tareas para hacer seguimiento del progreso. Esto ayuda a organizar tareas complejas en pasos manejables."
		}
	},
	"experimental": {
		"DIFF_STRATEGY_UNIFIED": {
			"name": "Usar estrategia de diff unificada experimental",
			"description": "Habilitar la estrategia de diff unificada experimental. Esta estrategia podría reducir el número de reintentos causados por errores del modelo, pero puede causar comportamientos inesperados o ediciones incorrectas. Habilítela solo si comprende los riesgos y está dispuesto a revisar cuidadosamente todos los cambios."
		},
		"SEARCH_AND_REPLACE": {
			"name": "Usar herramienta experimental de búsqueda y reemplazo",
			"description": "Habilitar la herramienta experimental de búsqueda y reemplazo, permitiendo a Kilo Code reemplazar múltiples instancias de un término de búsqueda en una sola solicitud."
		},
		"INSERT_BLOCK": {
			"name": "Usar herramienta experimental de inserción de contenido",
			"description": "Habilitar la herramienta experimental de inserción de contenido, permitiendo a Kilo Code insertar contenido en números de línea específicos sin necesidad de crear un diff."
		},
		"POWER_STEERING": {
			"name": "Usar modo experimental de \"dirección asistida\"",
			"description": "Cuando está habilitado, Kilo Code recordará al modelo los detalles de su definición de modo actual con más frecuencia. Esto llevará a una mayor adherencia a las definiciones de roles e instrucciones personalizadas, pero usará más tokens por mensaje."
		},
		"MULTI_SEARCH_AND_REPLACE": {
			"name": "Usar herramienta experimental de diff de bloques múltiples",
			"description": "Cuando está habilitado, Kilo Code usará la herramienta de diff de bloques múltiples. Esto intentará actualizar múltiples bloques de código en el archivo en una sola solicitud."
		},
		"CONCURRENT_FILE_READS": {
			"name": "Habilitar lectura concurrente de archivos",
			"description": "Cuando está habilitado, Kilo Code puede leer múltiples archivos en una sola solicitud. Cuando está deshabilitado, Kilo Code debe leer archivos uno a la vez. Deshabilitarlo puede ayudar cuando se trabaja con modelos menos capaces o cuando deseas más control sobre el acceso a archivos."
		},
		"MARKETPLACE": {
			"name": "Habilitar Marketplace",
			"description": "Cuando está habilitado, puedes instalar MCP y modos personalizados del Marketplace."
		},
		"MULTI_FILE_APPLY_DIFF": {
			"name": "Habilitar ediciones de archivos concurrentes",
			"description": "Cuando está habilitado, Kilo Code puede editar múltiples archivos en una sola solicitud. Cuando está deshabilitado, Kilo Code debe editar archivos de uno en uno. Deshabilitar esto puede ayudar cuando trabajas con modelos menos capaces o cuando quieres más control sobre las modificaciones de archivos."
		},
		"MORPH_FAST_APPLY": {
			"name": "Habilitar Morph Fast Apply",
			"description": "Cuando está habilitado, Kilo Code puede editar archivos usando Morph Fast Apply.",
			"apiKey": "Clave API de Morph (opcional)",
			"placeholder": "Introduce tu clave API de Morph (opcional)",
			"warning": "Si no configuras una clave API de Morph, aún puedes usar Fast Apply con Kilo Code u OpenRouter. Tu cuenta será facturada por el uso del modelo, esto actualmente no se muestra en la interfaz de la extensión."
		},
		"INLINE_ASSIST": {
			"name": "Asistencia Integrada",
			"description": "Habilita las funciones de Asistencia en línea para obtener sugerencias y mejoras de código rápidas directamente en tu editor. Incluye Tarea rápida en línea (Cmd+I) para cambios específicos y Tarea automática en línea para mejoras contextuales."
		},
		"PREVENT_FOCUS_DISRUPTION": {
			"name": "Edición en segundo plano",
<<<<<<< HEAD
			"description": "Previene la interrupción del foco del editor cuando está habilitado. Las ediciones de archivos ocurren en segundo plano sin abrir vistas de diferencias o robar el foco. Puedes continuar trabajando sin interrupciones mientras Kilo Code realiza cambios. Los archivos pueden abrirse sin foco para capturar diagnósticos o mantenerse completamente cerrados."
=======
			"description": "Previene la interrupción del foco del editor cuando está habilitado. Las ediciones de archivos ocurren en segundo plano sin abrir vistas de diferencias o robar el foco. Puedes continuar trabajando sin interrupciones mientras Roo realiza cambios. Los archivos pueden abrirse sin foco para capturar diagnósticos o mantenerse completamente cerrados."
		},
		"ASSISTANT_MESSAGE_PARSER": {
			"name": "Usar el nuevo analizador de mensajes",
			"description": "Activa el analizador de mensajes en streaming experimental que mejora el rendimiento en respuestas largas procesando los mensajes de forma más eficiente."
>>>>>>> c45896ab
		}
	},
	"promptCaching": {
		"label": "Desactivar caché de prompts",
		"description": "Cuando está marcado, Kilo Code no utilizará el caché de prompts para este modelo."
	},
	"temperature": {
		"useCustom": "Usar temperatura personalizada",
		"description": "Controla la aleatoriedad en las respuestas del modelo.",
		"rangeDescription": "Valores más altos hacen que la salida sea más aleatoria, valores más bajos la hacen más determinista."
	},
	"modelInfo": {
		"supportsImages": "Soporta imágenes",
		"noImages": "No soporta imágenes",
		"supportsComputerUse": "Soporta uso del ordenador",
		"noComputerUse": "No soporta uso del ordenador",
		"supportsPromptCache": "Soporta caché de prompts",
		"noPromptCache": "No soporta caché de prompts",
		"maxOutput": "Salida máxima",
		"inputPrice": "Precio de entrada",
		"outputPrice": "Precio de salida",
		"cacheReadsPrice": "Precio de lecturas de caché",
		"cacheWritesPrice": "Precio de escrituras de caché",
		"enableStreaming": "Habilitar streaming",
		"enableR1Format": "Habilitar parámetros del modelo R1",
		"enableR1FormatTips": "Debe habilitarse al utilizar modelos R1 como QWQ, para evitar el error 400",
		"useAzure": "Usar Azure",
		"azureApiVersion": "Establecer versión de API de Azure",
		"gemini": {
			"freeRequests": "* Gratis hasta {{count}} solicitudes por minuto. Después de eso, la facturación depende del tamaño del prompt.",
			"pricingDetails": "Para más información, consulte los detalles de precios.",
			"billingEstimate": "* La facturación es una estimación - el costo exacto depende del tamaño del prompt."
		}
	},
	"modelPicker": {
		"automaticFetch": "La extensión obtiene automáticamente la lista más reciente de modelos disponibles en <serviceLink>{{serviceName}}</serviceLink>. Si no está seguro de qué modelo elegir, Kilo Code funciona mejor con <defaultModelLink>{{defaultModelId}}</defaultModelLink>.",
		"label": "Modelo",
		"searchPlaceholder": "Buscar",
		"noMatchFound": "No se encontraron coincidencias",
		"useCustomModel": "Usar personalizado: {{modelId}}"
	},
	"footer": {
		"feedback": "Si tiene alguna pregunta o comentario, no dude en abrir un issue en <githubLink>github.com/Kilo-Org/kilocode</githubLink> o unirse a <redditLink>reddit.com/r/kilocode</redditLink> o <discordLink>kilocode.ai/discord</discordLink>",
		"support": "Para preguntas financieras, por favor contacte a Soporte al Cliente en <supportLink>https://kilocode.ai/support</supportLink>",
		"telemetry": {
			"label": "Permitir informes de errores y uso",
			"description": "Ayuda a mejorar Kilo Code enviando datos de uso e informes de errores. Nunca se envía código, prompts o información personal. Consulta nuestra política de privacidad para más detalles."
		},
		"settings": {
			"import": "Importar",
			"export": "Exportar",
			"reset": "Restablecer"
		}
	},
	"thinkingBudget": {
		"maxTokens": "Tokens máximos",
		"maxThinkingTokens": "Tokens máximos de pensamiento"
	},
	"validation": {
		"apiKey": "Debe proporcionar una clave API válida.",
		"awsRegion": "Debe elegir una región para usar con Amazon Bedrock.",
		"googleCloud": "Debe proporcionar un ID de proyecto y región de Google Cloud válidos.",
		"modelId": "Debe proporcionar un ID de modelo válido.",
		"modelSelector": "Debe proporcionar un selector de modelo válido.",
		"openAi": "Debe proporcionar una URL base, clave API y ID de modelo válidos.",
		"arn": {
			"invalidFormat": "Formato de ARN no válido. Por favor, verifique los requisitos de formato.",
			"regionMismatch": "Advertencia: La región en su ARN ({{arnRegion}}) no coincide con su región seleccionada ({{region}}). Esto puede causar problemas de acceso. El proveedor usará la región del ARN."
		},
		"modelAvailability": "El ID de modelo ({{modelId}}) que proporcionó no está disponible. Por favor, elija un modelo diferente.",
		"providerNotAllowed": "El proveedor '{{provider}}' no está permitido por su organización",
		"modelNotAllowed": "El modelo '{{model}}' no está permitido para el proveedor '{{provider}}' por su organización",
		"profileInvalid": "Este perfil contiene un proveedor o modelo que no está permitido por su organización"
	},
	"placeholders": {
		"apiKey": "Ingrese clave API...",
		"profileName": "Ingrese nombre del perfil",
		"accessKey": "Ingrese clave de acceso...",
		"secretKey": "Ingrese clave secreta...",
		"sessionToken": "Ingrese token de sesión...",
		"credentialsJson": "Ingrese JSON de credenciales...",
		"keyFilePath": "Ingrese ruta del archivo de clave...",
		"projectId": "Ingrese ID del proyecto...",
		"customArn": "Ingrese ARN (ej. arn:aws:bedrock:us-east-1:123456789012:foundation-model/my-model)",
		"baseUrl": "Ingrese URL base...",
		"modelId": {
			"lmStudio": "ej. meta-llama-3.1-8b-instruct",
			"lmStudioDraft": "ej. lmstudio-community/llama-3.2-1b-instruct",
			"ollama": "ej. llama3.1"
		},
		"numbers": {
			"maxTokens": "ej. 4096",
			"contextWindow": "ej. 128000",
			"inputPrice": "ej. 0.0001",
			"outputPrice": "ej. 0.0002",
			"cacheWritePrice": "ej. 0.00005"
		}
	},
	"defaults": {
		"ollamaUrl": "Predeterminado: http://localhost:11434",
		"lmStudioUrl": "Predeterminado: http://localhost:1234",
		"geminiUrl": "Predeterminado: https://generativelanguage.googleapis.com"
	},
	"labels": {
		"customArn": "ARN personalizado",
		"useCustomArn": "Usar ARN personalizado..."
	},
	"display": {
		"taskTimeline": {
			"label": "Mostrar cronología de tareas",
			"description": "Muestra una línea de tiempo visual de los mensajes de tareas, colorizados por tipo, permitiéndote ver rápidamente el progreso de la tarea y desplazarte hacia atrás hasta puntos específicos en el historial de la tarea."
		}
	},
	"includeMaxOutputTokens": "Incluir tokens máximos de salida",
	"includeMaxOutputTokensDescription": "Enviar parámetro de tokens máximos de salida en solicitudes API. Algunos proveedores pueden no soportar esto.",
	"limitMaxTokensDescription": "Limitar el número máximo de tokens en la respuesta",
	"maxOutputTokensLabel": "Tokens máximos de salida",
	"maxTokensGenerateDescription": "Tokens máximos a generar en la respuesta"
}<|MERGE_RESOLUTION|>--- conflicted
+++ resolved
@@ -127,12 +127,8 @@
 		"resetToDefault": "Restablecer al valor predeterminado"
 	},
 	"autoApprove": {
-<<<<<<< HEAD
 		"description": "Permitir que Kilo Code realice operaciones automáticamente sin requerir aprobación. Habilite esta configuración solo si confía plenamente en la IA y comprende los riesgos de seguridad asociados.",
-=======
-		"description": "Permitir que Roo realice operaciones automáticamente sin requerir aprobación. Habilite esta configuración solo si confía plenamente en la IA y comprende los riesgos de seguridad asociados.",
 		"enabled": "Auto-aprobación habilitada",
->>>>>>> c45896ab
 		"toggleAriaLabel": "Alternar aprobación automática",
 		"disabledAriaLabel": "Aprobación automática desactivada: seleccione primero las opciones",
 		"readOnly": {
@@ -276,10 +272,6 @@
 		"getDeepSeekApiKey": "Obtener clave API de DeepSeek",
 		"doubaoApiKey": "Clave API de Doubao",
 		"getDoubaoApiKey": "Obtener clave API de Doubao",
-		"fireworksApiKey": "Clave API de Fireworks",
-		"getFireworksApiKey": "Obtener clave API de Fireworks",
-		"zaiApiKey": "Clave API de Z.AI",
-		"getZaiApiKey": "Obtener clave API de Z.AI",
 		"bigModelApiKey": "Clave API de BigModel",
 		"getBigModelApiKey": "Obtener clave API de BigModel",
 		"moonshotApiKey": "Clave API de Moonshot",
@@ -390,10 +382,6 @@
 				"learnMore": "Más información sobre el enrutamiento de proveedores"
 			}
 		},
-		"cerebras": {
-			"apiKey": "Clave API de Cerebras",
-			"getApiKey": "Obtener clave API de Cerebras"
-		},
 		"customModel": {
 			"capabilities": "Configure las capacidades y precios para su modelo personalizado compatible con OpenAI. Tenga cuidado al especificar las capacidades del modelo, ya que pueden afectar cómo funciona Kilo Code.",
 			"maxTokens": {
@@ -736,15 +724,11 @@
 		},
 		"PREVENT_FOCUS_DISRUPTION": {
 			"name": "Edición en segundo plano",
-<<<<<<< HEAD
 			"description": "Previene la interrupción del foco del editor cuando está habilitado. Las ediciones de archivos ocurren en segundo plano sin abrir vistas de diferencias o robar el foco. Puedes continuar trabajando sin interrupciones mientras Kilo Code realiza cambios. Los archivos pueden abrirse sin foco para capturar diagnósticos o mantenerse completamente cerrados."
-=======
-			"description": "Previene la interrupción del foco del editor cuando está habilitado. Las ediciones de archivos ocurren en segundo plano sin abrir vistas de diferencias o robar el foco. Puedes continuar trabajando sin interrupciones mientras Roo realiza cambios. Los archivos pueden abrirse sin foco para capturar diagnósticos o mantenerse completamente cerrados."
 		},
 		"ASSISTANT_MESSAGE_PARSER": {
 			"name": "Usar el nuevo analizador de mensajes",
 			"description": "Activa el analizador de mensajes en streaming experimental que mejora el rendimiento en respuestas largas procesando los mensajes de forma más eficiente."
->>>>>>> c45896ab
 		}
 	},
 	"promptCaching": {
