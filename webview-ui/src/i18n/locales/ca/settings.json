--- conflicted
+++ resolved
@@ -766,7 +766,6 @@
 			"name": "Requerir la llista 'todos' per a noves tasques",
 			"description": "Quan estigui activat, l'eina new_task requerirà que es proporcioni un paràmetre 'todos'. Això garanteix que totes les noves tasques comencin amb una llista clara d'objectius. Quan estigui desactivat (per defecte), el paràmetre 'todos' continua sent opcional per a la compatibilitat amb versions anteriors."
 		},
-<<<<<<< HEAD
 		"IMAGE_GENERATION": {
 			"name": "Habilitar generació d'imatges amb IA",
 			"description": "Quan estigui habilitat, Roo pot generar imatges a partir de prompts de text utilitzant els models de generació d'imatges d'OpenRouter. Requereix que es configuri una clau d'API d'OpenRouter.",
@@ -777,11 +776,10 @@
 			"modelSelectionDescription": "Selecciona el model per a la generació d'imatges",
 			"warningMissingKey": "⚠️ La clau API d'OpenRouter és necessària per a la generació d'imatges. Si us plau, configura-la a dalt.",
 			"successConfigured": "✓ La generació d'imatges està configurada i llesta per utilitzar"
-=======
+		},
 		"INLINE_ASSIST": {
 			"name": "Autocomplete",
 			"description": "Habilita les funcionalitats d'Autocomplete per a suggeriments de codi ràpids i millores directament al teu editor. Inclou Tasca Ràpida (Cmd+I) per a canvis específics i Autocomplete per a millores contextuals."
->>>>>>> 3513c60f
 		}
 	},
 	"promptCaching": {
