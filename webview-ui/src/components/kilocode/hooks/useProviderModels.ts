--- conflicted
+++ resolved
@@ -300,12 +300,11 @@
 		openRouterBaseUrl: apiConfiguration?.openRouterBaseUrl,
 		openRouterApiKey: apiConfiguration?.apiKey,
 		kilocodeOrganizationId: apiConfiguration?.kilocodeOrganizationId ?? "personal",
-<<<<<<< HEAD
+		// kilocode_change start
+		chutesApiKey: apiConfiguration?.chutesApiKey,
 		geminiApiKey: apiConfiguration?.geminiApiKey,
 		googleGeminiBaseUrl: apiConfiguration?.googleGeminiBaseUrl,
-=======
-		chutesApiKey: apiConfiguration?.chutesApiKey, // kilocode_change
->>>>>>> 58a3869c
+		// kilocode_change end
 	})
 
 	const { models, defaultModel } =
