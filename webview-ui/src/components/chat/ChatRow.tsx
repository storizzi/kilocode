import React, { memo, useCallback, useEffect, useMemo, useRef, useState } from "react"
import { useSize } from "react-use"
import { useTranslation, Trans } from "react-i18next"
import deepEqual from "fast-deep-equal"
import { VSCodeBadge } from "@vscode/webview-ui-toolkit/react"

import type { ClineMessage, FollowUpData, SuggestionItem } from "@roo-code/types"
import { Mode } from "@roo/modes"

import { ClineApiReqInfo, ClineAskUseMcpServer, ClineSayTool } from "@roo/ExtensionMessage"
import { COMMAND_OUTPUT_STRING } from "@roo/combineCommandSequences"
import { safeJsonParse } from "@roo/safeJsonParse"

import { useExtensionState } from "@src/context/ExtensionStateContext"
import { findMatchingResourceOrTemplate } from "@src/utils/mcp"
import { vscode } from "@src/utils/vscode"
import { removeLeadingNonAlphanumeric } from "@src/utils/removeLeadingNonAlphanumeric"
import { getLanguageFromPath } from "@src/utils/getLanguageFromPath"

import { ToolUseBlock, ToolUseBlockHeader } from "../common/ToolUseBlock"
import UpdateTodoListToolBlock from "./UpdateTodoListToolBlock"
import CodeAccordian from "../common/CodeAccordian"
import MarkdownBlock from "../common/MarkdownBlock"
import { ReasoningBlock } from "./ReasoningBlock"
import Thumbnails from "../common/Thumbnails"
import ImageBlock from "../common/ImageBlock"
import ErrorRow from "./ErrorRow"

import McpResourceRow from "../mcp/McpResourceRow"

import { Mention } from "./Mention"
import { CheckpointSaved } from "./checkpoints/CheckpointSaved"
import { FollowUpSuggest } from "./FollowUpSuggest"
import { LowCreditWarning } from "../kilocode/chat/LowCreditWarning" // kilocode_change
import { BatchFilePermission } from "./BatchFilePermission"
import { BatchDiffApproval } from "./BatchDiffApproval"
import { ProgressIndicator } from "./ProgressIndicator"
import { Markdown } from "./Markdown"
import { CommandExecution } from "./CommandExecution"
import { CommandExecutionError } from "./CommandExecutionError"
import ReportBugPreview from "./ReportBugPreview"

import { NewTaskPreview } from "../kilocode/chat/NewTaskPreview" // kilocode_change
import { KiloChatRowGutterBar } from "../kilocode/chat/KiloChatRowGutterBar" // kilocode_change
import { AutoApprovedRequestLimitWarning } from "./AutoApprovedRequestLimitWarning"
import { CondenseContextErrorRow, CondensingContextRow, ContextCondenseRow } from "./ContextCondenseRow"
import CodebaseSearchResultsDisplay from "./CodebaseSearchResultsDisplay"
import { StandardTooltip } from "../ui" // kilocode_change
import { FastApplyChatDisplay } from "./kilocode/FastApplyChatDisplay" // kilocode_change
import { appendImages } from "@src/utils/imageUtils"
import { McpExecution } from "./McpExecution"
import { ChatTextArea } from "./ChatTextArea"
import { MAX_IMAGES_PER_MESSAGE } from "./ChatView"
import { InvalidModelWarning } from "../kilocode/chat/InvalidModelWarning" // kilocode_change
import { useSelectedModel } from "../ui/hooks/useSelectedModel"
import {
	Eye,
	FileDiff,
	ListTree,
	User,
	Edit,
	Trash2,
	MessageCircleQuestionMark,
	SquareArrowOutUpRight,
	FileCode2,
	PocketKnife,
	FolderTree,
	TerminalSquare,
	MessageCircle,
} from "lucide-react"
import { cn } from "@/lib/utils"
import { SeeNewChangesButtons } from "./kilocode/SeeNewChangesButtons"
import ChatTimestamps from "./ChatTimestamps" // kilocode_change

interface ChatRowProps {
	message: ClineMessage
	lastModifiedMessage?: ClineMessage
	isExpanded: boolean
	isLast: boolean
	isStreaming: boolean
	onToggleExpand: (ts: number) => void
	onHeightChange: (isTaller: boolean) => void
	onSuggestionClick?: (suggestion: SuggestionItem, event?: React.MouseEvent) => void
	onBatchFileResponse?: (response: { [key: string]: boolean }) => void
	highlighted?: boolean // kilocode_change: Add highlighted prop
	enableCheckpoints?: boolean // kilocode_change
	onFollowUpUnmount?: () => void
	isFollowUpAnswered?: boolean
	editable?: boolean
}

// eslint-disable-next-line @typescript-eslint/no-empty-object-type
interface ChatRowContentProps extends Omit<ChatRowProps, "onHeightChange"> {}

const ChatRow = memo(
	(props: ChatRowProps) => {
		const { highlighted } = props // kilocode_change: Add highlighted prop
		const { showTaskTimeline } = useExtensionState() // kilocode_change: Used by KiloChatRowGutterBar
		const { isLast, onHeightChange, message } = props
		// Store the previous height to compare with the current height
		// This allows us to detect changes without causing re-renders
		const prevHeightRef = useRef(0)

		const [chatrow, { height }] = useSize(
			<div
				// kilocode_change: add highlighted className
				className={cn(
					`px-[15px] py-[10px] pr-[6px] relative ${highlighted ? "animate-message-highlight" : ""}`,
				)}>
				{showTaskTimeline && <KiloChatRowGutterBar message={message} />}
				<ChatRowContent {...props} />
			</div>,
		)

		useEffect(() => {
			// used for partials, command output, etc.
			// NOTE: it's important we don't distinguish between partial or complete here since our scroll effects in chatview need to handle height change during partial -> complete
			const isInitialRender = prevHeightRef.current === 0 // prevents scrolling when new element is added since we already scroll for that
			// height starts off at Infinity
			if (isLast && height !== 0 && height !== Infinity && height !== prevHeightRef.current) {
				if (!isInitialRender) {
					onHeightChange(height > prevHeightRef.current)
				}
				prevHeightRef.current = height
			}
		}, [height, isLast, onHeightChange, message])

		// we cannot return null as virtuoso does not support it, so we use a separate visibleMessages array to filter out messages that should not be rendered
		return chatrow
	},
	// memo does shallow comparison of props, so we need to do deep comparison of arrays/objects whose properties might change
	deepEqual,
)

export default ChatRow

export const ChatRowContent = ({
	message,
	lastModifiedMessage,
	isExpanded,
	isLast,
	isStreaming,
	onToggleExpand,
	onSuggestionClick,
	onFollowUpUnmount,
	onBatchFileResponse,
	enableCheckpoints, // kilocode_change
	isFollowUpAnswered,
	editable,
}: ChatRowContentProps) => {
	const { t } = useTranslation()

	// kilocode_change: add showTimestamps
	const { mcpServers, alwaysAllowMcp, currentCheckpoint, mode, apiConfiguration, showTimestamps } =
		useExtensionState()
	const { info: model } = useSelectedModel(apiConfiguration)
	const [isEditing, setIsEditing] = useState(false)
	const [editedContent, setEditedContent] = useState("")
	const [editMode, setEditMode] = useState<Mode>(mode || "code")
	const [editImages, setEditImages] = useState<string[]>([])

	// Handle message events for image selection during edit mode
	useEffect(() => {
		const handleMessage = (event: MessageEvent) => {
			const msg = event.data
			if (msg.type === "selectedImages" && msg.context === "edit" && msg.messageTs === message.ts && isEditing) {
				setEditImages((prevImages) => appendImages(prevImages, msg.images, MAX_IMAGES_PER_MESSAGE))
			}
		}

		window.addEventListener("message", handleMessage)
		return () => window.removeEventListener("message", handleMessage)
	}, [isEditing, message.ts])

	// Memoized callback to prevent re-renders caused by inline arrow functions.
	const handleToggleExpand = useCallback(() => {
		onToggleExpand(message.ts)
	}, [onToggleExpand, message.ts])

	// Handle edit button click
	const handleEditClick = useCallback(() => {
		setIsEditing(true)
		setEditedContent(message.text || "")
		setEditImages(message.images || [])
		setEditMode(mode || "code")
		// Edit mode is now handled entirely in the frontend
		// No need to notify the backend
	}, [message.text, message.images, mode])

	// Handle cancel edit
	const handleCancelEdit = useCallback(() => {
		setIsEditing(false)
		setEditedContent(message.text || "")
		setEditImages(message.images || [])
		setEditMode(mode || "code")
	}, [message.text, message.images, mode])

	// Handle save edit
	const handleSaveEdit = useCallback(() => {
		setIsEditing(false)
		// Send edited message to backend
		vscode.postMessage({
			type: "submitEditedMessage",
			value: message.ts,
			editedMessageContent: editedContent,
			images: editImages,
		})
	}, [message.ts, editedContent, editImages])

	// Handle image selection for editing
	const handleSelectImages = useCallback(() => {
		vscode.postMessage({ type: "selectImages", context: "edit", messageTs: message.ts })
	}, [message.ts])

	// kilocode_change: usageMissing, inferenceProvider
	const [cost, usageMissing, inferenceProvider, apiReqCancelReason, apiReqStreamingFailedMessage] = useMemo(() => {
		if (message.text !== null && message.text !== undefined && message.say === "api_req_started") {
			const info = safeJsonParse<ClineApiReqInfo>(message.text)
			return [
				info?.cost,
				info?.usageMissing,
				info?.inferenceProvider,
				info?.cancelReason,
				info?.streamingFailedMessage,
			]
		}

		return [undefined, undefined, undefined]
	}, [message.text, message.say])

	// kilocode_change start: hide cost display check
	const { hideCostBelowThreshold } = useExtensionState()
	const shouldShowCost = useMemo(() => {
		if (cost === undefined || cost === null || cost <= 0) return false
		if (isExpanded) return true
		const threshold = hideCostBelowThreshold ?? 0
		return cost >= threshold
	}, [cost, isExpanded, hideCostBelowThreshold])
	// kilocode_change end: hide cost display check

	// When resuming task, last wont be api_req_failed but a resume_task
	// message, so api_req_started will show loading spinner. That's why we just
	// remove the last api_req_started that failed without streaming anything.
	const apiRequestFailedMessage =
		isLast && lastModifiedMessage?.ask === "api_req_failed" // if request is retried then the latest message is a api_req_retried
			? lastModifiedMessage?.text
			: undefined

	const isCommandExecuting =
		isLast && lastModifiedMessage?.ask === "command" && lastModifiedMessage?.text?.includes(COMMAND_OUTPUT_STRING)

	const isMcpServerResponding = isLast && lastModifiedMessage?.say === "mcp_server_request_started"

	const type = message.type === "ask" ? message.ask : message.say

	const normalColor = "var(--vscode-foreground)"
	const errorColor = "var(--vscode-errorForeground)"
	const successColor = "var(--vscode-charts-green)"
	const cancelledColor = "var(--vscode-descriptionForeground)"

	const [icon, title] = useMemo(() => {
		switch (type) {
			case "error":
			case "mistake_limit_reached":
				return [null, null] // These will be handled by ErrorRow component
			case "command":
				return [
					isCommandExecuting ? (
						<ProgressIndicator />
					) : (
						<TerminalSquare className="size-4" aria-label="Terminal icon" />
					),
					<span style={{ color: normalColor, fontWeight: "bold" }}>
						{t("chat:commandExecution.running")}
					</span>,
				]
			case "use_mcp_server":
				const mcpServerUse = safeJsonParse<ClineAskUseMcpServer>(message.text)
				if (mcpServerUse === undefined) {
					return [null, null]
				}
				return [
					isMcpServerResponding ? (
						<ProgressIndicator />
					) : (
						<span
							className="codicon codicon-server"
							style={{ color: normalColor, marginBottom: "-1.5px" }}></span>
					),
					<span style={{ color: normalColor, fontWeight: "bold" }}>
						{mcpServerUse.type === "use_mcp_tool"
							? t("chat:mcp.wantsToUseTool", { serverName: mcpServerUse.serverName })
							: t("chat:mcp.wantsToAccessResource", { serverName: mcpServerUse.serverName })}
					</span>,
				]
			case "completion_result":
				return [
					<span
						className="codicon codicon-check"
						style={{ color: successColor, marginBottom: "-1.5px" }}></span>,
					<span style={{ color: successColor, fontWeight: "bold" }}>{t("chat:taskCompleted")}</span>,
				]
			case "api_req_retry_delayed":
				return []
			case "api_req_started":
				const getIconSpan = (iconName: string, color: string) => (
					<div
						style={{
							width: 16,
							height: 16,
							display: "flex",
							alignItems: "center",
							justifyContent: "center",
						}}>
						<span
							className={`codicon codicon-${iconName}`}
							style={{ color, fontSize: 16, marginBottom: "-1.5px" }}
						/>
					</div>
				)
				return [
					apiReqCancelReason !== null && apiReqCancelReason !== undefined ? (
						apiReqCancelReason === "user_cancelled" ? (
							getIconSpan("error", cancelledColor)
						) : (
							getIconSpan("error", errorColor)
						)
					) : cost !== null && cost !== undefined ? (
						getIconSpan("arrow-swap", normalColor)
					) : apiRequestFailedMessage ? (
						getIconSpan("error", errorColor)
					) : (
						<ProgressIndicator />
					),
					apiReqCancelReason !== null && apiReqCancelReason !== undefined ? (
						apiReqCancelReason === "user_cancelled" ? (
							<span style={{ color: normalColor, fontWeight: "bold" }}>
								{t("chat:apiRequest.cancelled")}
							</span>
						) : (
							<span style={{ color: errorColor, fontWeight: "bold" }}>
								{t("chat:apiRequest.streamingFailed")}
							</span>
						)
					) : cost !== null && cost !== undefined ? (
						// kilocode_change start: tooltip
						<StandardTooltip content={inferenceProvider && `Inference Provider: ${inferenceProvider}`}>
							<span style={{ color: normalColor }}>{t("chat:apiRequest.title")}</span>
						</StandardTooltip>
					) : // kilocode_change end
					apiRequestFailedMessage ? (
						<span style={{ color: errorColor }}>{t("chat:apiRequest.failed")}</span>
					) : (
						<span style={{ color: normalColor }}>{t("chat:apiRequest.streaming")}</span>
					),
				]
			case "followup":
				return [
					<MessageCircleQuestionMark className="w-4 shrink-0" aria-label="Question icon" />,
					<span style={{ color: normalColor, fontWeight: "bold" }}>{t("chat:questions.hasQuestion")}</span>,
				]
			default:
				return [null, null]
		}
<<<<<<< HEAD
	}, [
		type,
		isCommandExecuting,
		message,
		isMcpServerResponding,
		apiReqCancelReason,
		cost,
		apiRequestFailedMessage,
		t,
		isExpanded,
		inferenceProvider, // kilocode_change
	])
=======
	}, [type, isCommandExecuting, message, isMcpServerResponding, apiReqCancelReason, cost, apiRequestFailedMessage, t])
>>>>>>> a8f87d2b

	const headerStyle: React.CSSProperties = {
		display: "flex",
		alignItems: "center",
		gap: "10px",
		marginBottom: "10px",
		wordBreak: "break-word",
	}

	const tool = useMemo(
		() => (message.ask === "tool" ? safeJsonParse<ClineSayTool>(message.text) : null),
		[message.ask, message.text],
	)

	const followUpData = useMemo(() => {
		if (message.type === "ask" && message.ask === "followup" && !message.partial) {
			return safeJsonParse<FollowUpData>(message.text)
		}
		return null
	}, [message.type, message.ask, message.partial, message.text])

	if (tool) {
		const toolIcon = (name: string) => (
			<span
				className={`codicon codicon-${name}`}
				style={{ color: "var(--vscode-foreground)", marginBottom: "-1.5px" }}></span>
		)

		switch (tool.tool) {
			case "editedExistingFile":
			case "appliedDiff":
				// Check if this is a batch diff request
				if (message.type === "ask" && tool.batchDiffs && Array.isArray(tool.batchDiffs)) {
					return (
						<>
							<div style={headerStyle}>
								<FileDiff className="w-4 shrink-0" aria-label="Batch diff icon" />
								<span style={{ fontWeight: "bold" }}>
									{t("chat:fileOperations.wantsToApplyBatchChanges")}
								</span>
							</div>
							<BatchDiffApproval files={tool.batchDiffs} ts={message.ts} />
						</>
					)
				}

				// Regular single file diff
				return (
					<>
						<div style={headerStyle}>
							{tool.isProtected ? (
								<span
									className="codicon codicon-lock"
									style={{ color: "var(--vscode-editorWarning-foreground)", marginBottom: "-1.5px" }}
								/>
							) : (
								toolIcon(tool.tool === "appliedDiff" ? "diff" : "edit")
							)}
							<span style={{ fontWeight: "bold" }}>
								{tool.isProtected
									? t("chat:fileOperations.wantsToEditProtected")
									: tool.isOutsideWorkspace
										? t("chat:fileOperations.wantsToEditOutsideWorkspace")
										: t("chat:fileOperations.wantsToEdit")}
							</span>
						</div>
						<div className="pl-6">
							<CodeAccordian
								path={tool.path}
								code={tool.content ?? tool.diff}
								language="diff"
								progressStatus={message.progressStatus}
								isLoading={message.partial}
								isExpanded={isExpanded}
								onToggleExpand={handleToggleExpand}
							/>
							{
								// kilocode_change start
								tool.fastApplyResult && <FastApplyChatDisplay fastApplyResult={tool.fastApplyResult} />
								// kilocode_change end
							}
						</div>
					</>
				)
			case "insertContent":
				return (
					<>
						<div style={headerStyle}>
							{tool.isProtected ? (
								<span
									className="codicon codicon-lock"
									style={{ color: "var(--vscode-editorWarning-foreground)", marginBottom: "-1.5px" }}
								/>
							) : (
								toolIcon("insert")
							)}
							<span style={{ fontWeight: "bold" }}>
								{tool.isProtected
									? t("chat:fileOperations.wantsToEditProtected")
									: tool.isOutsideWorkspace
										? t("chat:fileOperations.wantsToEditOutsideWorkspace")
										: tool.lineNumber === 0
											? t("chat:fileOperations.wantsToInsertAtEnd")
											: t("chat:fileOperations.wantsToInsertWithLineNumber", {
													lineNumber: tool.lineNumber,
												})}
							</span>
						</div>
						<div className="pl-6">
							<CodeAccordian
								path={tool.path}
								code={tool.diff}
								language="diff"
								progressStatus={message.progressStatus}
								isLoading={message.partial}
								isExpanded={isExpanded}
								onToggleExpand={handleToggleExpand}
							/>
						</div>
					</>
				)
			case "searchAndReplace":
				return (
					<>
						<div style={headerStyle}>
							{tool.isProtected ? (
								<span
									className="codicon codicon-lock"
									style={{ color: "var(--vscode-editorWarning-foreground)", marginBottom: "-1.5px" }}
								/>
							) : (
								toolIcon("replace")
							)}
							<span style={{ fontWeight: "bold" }}>
								{tool.isProtected && message.type === "ask"
									? t("chat:fileOperations.wantsToEditProtected")
									: message.type === "ask"
										? t("chat:fileOperations.wantsToSearchReplace")
										: t("chat:fileOperations.didSearchReplace")}
							</span>
						</div>
						<div className="pl-6">
							<CodeAccordian
								path={tool.path}
								code={tool.diff}
								language="diff"
								progressStatus={message.progressStatus}
								isLoading={message.partial}
								isExpanded={isExpanded}
								onToggleExpand={handleToggleExpand}
							/>
						</div>
					</>
				)
			case "codebaseSearch": {
				return (
					<div style={headerStyle}>
						{toolIcon("search")}
						<span style={{ fontWeight: "bold" }}>
							{tool.path ? (
								<Trans
									i18nKey="chat:codebaseSearch.wantsToSearchWithPath"
									components={{ code: <code></code> }}
									values={{ query: tool.query, path: tool.path }}
								/>
							) : (
								<Trans
									i18nKey="chat:codebaseSearch.wantsToSearch"
									components={{ code: <code></code> }}
									values={{ query: tool.query }}
								/>
							)}
						</span>
					</div>
				)
			}
			case "updateTodoList" as any: {
				const todos = (tool as any).todos || []
				return (
					<UpdateTodoListToolBlock
						todos={todos}
						content={(tool as any).content}
						onChange={(updatedTodos) => {
							if (typeof vscode !== "undefined" && vscode?.postMessage) {
								vscode.postMessage({ type: "updateTodoList", payload: { todos: updatedTodos } })
							}
						}}
						editable={editable && isLast}
					/>
				)
			}
			case "newFileCreated":
				return (
					<>
						<div style={headerStyle}>
							{tool.isProtected ? (
								<span
									className="codicon codicon-lock"
									style={{ color: "var(--vscode-editorWarning-foreground)", marginBottom: "-1.5px" }}
								/>
							) : (
								toolIcon("new-file")
							)}
							<span style={{ fontWeight: "bold" }}>
								{tool.isProtected
									? t("chat:fileOperations.wantsToEditProtected")
									: t("chat:fileOperations.wantsToCreate")}
							</span>
						</div>
						<div className="pl-6">
							<CodeAccordian
								path={tool.path}
								code={tool.content}
								language={getLanguageFromPath(tool.path || "") || "log"}
								isLoading={message.partial}
								isExpanded={isExpanded}
								onToggleExpand={handleToggleExpand}
								onJumpToFile={() => vscode.postMessage({ type: "openFile", text: "./" + tool.path })}
							/>
							{
								// kilocode_change start
								tool.fastApplyResult && <FastApplyChatDisplay fastApplyResult={tool.fastApplyResult} />
								// kilocode_change end
							}
						</div>
					</>
				)
			case "readFile":
				// Check if this is a batch file permission request
				const isBatchRequest = message.type === "ask" && tool.batchFiles && Array.isArray(tool.batchFiles)

				if (isBatchRequest) {
					return (
						<>
							<div style={headerStyle}>
								<Eye className="w-4 shrink-0" aria-label="View files icon" />
								<span style={{ fontWeight: "bold" }}>
									{t("chat:fileOperations.wantsToReadMultiple")}
								</span>
							</div>
							<BatchFilePermission
								files={tool.batchFiles || []}
								onPermissionResponse={(response) => {
									onBatchFileResponse?.(response)
								}}
								ts={message?.ts}
							/>
						</>
					)
				}

				// Regular single file read request
				return (
					<>
						<div style={headerStyle}>
							<FileCode2 className="w-4 shrink-0" aria-label="Read file icon" />
							<span style={{ fontWeight: "bold" }}>
								{message.type === "ask"
									? tool.isOutsideWorkspace
										? t("chat:fileOperations.wantsToReadOutsideWorkspace")
										: tool.additionalFileCount && tool.additionalFileCount > 0
											? t("chat:fileOperations.wantsToReadAndXMore", {
													count: tool.additionalFileCount,
												})
											: t("chat:fileOperations.wantsToRead")
									: t("chat:fileOperations.didRead")}
							</span>
						</div>
						<div className="pl-6">
							<ToolUseBlock>
								<ToolUseBlockHeader
									className="group"
									onClick={() => vscode.postMessage({ type: "openFile", text: tool.content })}>
									{tool.path?.startsWith(".") && <span>.</span>}
									<span className="whitespace-nowrap overflow-hidden text-ellipsis text-left mr-2 rtl">
										{removeLeadingNonAlphanumeric(tool.path ?? "") + "\u200E"}
										{tool.reason}
									</span>
									<div style={{ flexGrow: 1 }}></div>
									<SquareArrowOutUpRight
										className="w-4 shrink-0 codicon codicon-link-external opacity-0 group-hover:opacity-100 transition-opacity"
										style={{ fontSize: 13.5, margin: "1px 0" }}
									/>
								</ToolUseBlockHeader>
							</ToolUseBlock>
						</div>
					</>
				)
			case "fetchInstructions":
				return (
					<>
						<div style={headerStyle}>
							{toolIcon("file-code")}
							<span style={{ fontWeight: "bold" }}>{t("chat:instructions.wantsToFetch")}</span>
						</div>
						<div className="pl-6">
							<CodeAccordian
								code={tool.content}
								language="markdown"
								isLoading={message.partial}
								isExpanded={isExpanded}
								onToggleExpand={handleToggleExpand}
							/>
						</div>
					</>
				)
			case "listFilesTopLevel":
				return (
					<>
						<div style={headerStyle}>
							<ListTree className="w-4 shrink-0" aria-label="List files icon" />
							<span style={{ fontWeight: "bold" }}>
								{message.type === "ask"
									? tool.isOutsideWorkspace
										? t("chat:directoryOperations.wantsToViewTopLevelOutsideWorkspace")
										: t("chat:directoryOperations.wantsToViewTopLevel")
									: tool.isOutsideWorkspace
										? t("chat:directoryOperations.didViewTopLevelOutsideWorkspace")
										: t("chat:directoryOperations.didViewTopLevel")}
							</span>
						</div>
						<div className="pl-6">
							<CodeAccordian
								path={tool.path}
								code={tool.content}
								language="shell-session"
								isExpanded={isExpanded}
								onToggleExpand={handleToggleExpand}
							/>
						</div>
					</>
				)
			case "listFilesRecursive":
				return (
					<>
						<div style={headerStyle}>
							<FolderTree className="w-4 shrink-0" aria-label="Folder tree icon" />
							<span style={{ fontWeight: "bold" }}>
								{message.type === "ask"
									? tool.isOutsideWorkspace
										? t("chat:directoryOperations.wantsToViewRecursiveOutsideWorkspace")
										: t("chat:directoryOperations.wantsToViewRecursive")
									: tool.isOutsideWorkspace
										? t("chat:directoryOperations.didViewRecursiveOutsideWorkspace")
										: t("chat:directoryOperations.didViewRecursive")}
							</span>
						</div>
						<div className="pl-6">
							<CodeAccordian
								path={tool.path}
								code={tool.content}
								language="shellsession"
								isExpanded={isExpanded}
								onToggleExpand={handleToggleExpand}
							/>
						</div>
					</>
				)
			case "listCodeDefinitionNames":
				return (
					<>
						<div style={headerStyle}>
							{toolIcon("file-code")}
							<span style={{ fontWeight: "bold" }}>
								{message.type === "ask"
									? tool.isOutsideWorkspace
										? t("chat:directoryOperations.wantsToViewDefinitionsOutsideWorkspace")
										: t("chat:directoryOperations.wantsToViewDefinitions")
									: tool.isOutsideWorkspace
										? t("chat:directoryOperations.didViewDefinitionsOutsideWorkspace")
										: t("chat:directoryOperations.didViewDefinitions")}
							</span>
						</div>
						<div className="pl-6">
							<CodeAccordian
								path={tool.path}
								code={tool.content}
								language="markdown"
								isExpanded={isExpanded}
								onToggleExpand={handleToggleExpand}
							/>
						</div>
					</>
				)
			case "searchFiles":
				return (
					<>
						<div style={headerStyle}>
							{toolIcon("search")}
							<span style={{ fontWeight: "bold" }}>
								{message.type === "ask" ? (
									<Trans
										i18nKey={
											tool.isOutsideWorkspace
												? "chat:directoryOperations.wantsToSearchOutsideWorkspace"
												: "chat:directoryOperations.wantsToSearch"
										}
										components={{ code: <code className="font-medium">{tool.regex}</code> }}
										values={{ regex: tool.regex }}
									/>
								) : (
									<Trans
										i18nKey={
											tool.isOutsideWorkspace
												? "chat:directoryOperations.didSearchOutsideWorkspace"
												: "chat:directoryOperations.didSearch"
										}
										components={{ code: <code className="font-medium">{tool.regex}</code> }}
										values={{ regex: tool.regex }}
									/>
								)}
							</span>
						</div>
						<div className="pl-6">
							<CodeAccordian
								path={tool.path! + (tool.filePattern ? `/(${tool.filePattern})` : "")}
								code={tool.content}
								language="shellsession"
								isExpanded={isExpanded}
								onToggleExpand={handleToggleExpand}
							/>
						</div>
					</>
				)
			case "switchMode":
				return (
					<>
						<div style={headerStyle}>
							<PocketKnife className="w-4 shrink-0" aria-label="Switch mode icon" />
							<span style={{ fontWeight: "bold" }}>
								{message.type === "ask" ? (
									<>
										{tool.reason ? (
											<Trans
												i18nKey="chat:modes.wantsToSwitchWithReason"
												components={{ code: <code className="font-medium">{tool.mode}</code> }}
												values={{ mode: tool.mode, reason: tool.reason }}
											/>
										) : (
											<Trans
												i18nKey="chat:modes.wantsToSwitch"
												components={{ code: <code className="font-medium">{tool.mode}</code> }}
												values={{ mode: tool.mode }}
											/>
										)}
									</>
								) : (
									<>
										{tool.reason ? (
											<Trans
												i18nKey="chat:modes.didSwitchWithReason"
												components={{ code: <code className="font-medium">{tool.mode}</code> }}
												values={{ mode: tool.mode, reason: tool.reason }}
											/>
										) : (
											<Trans
												i18nKey="chat:modes.didSwitch"
												components={{ code: <code className="font-medium">{tool.mode}</code> }}
												values={{ mode: tool.mode }}
											/>
										)}
									</>
								)}
							</span>
						</div>
					</>
				)
			case "newTask":
				return (
					<>
						<div style={headerStyle}>
							{toolIcon("tasklist")}
							<span style={{ fontWeight: "bold" }}>
								<Trans
									i18nKey="chat:subtasks.wantsToCreate"
									components={{ code: <code>{tool.mode}</code> }}
									values={{ mode: tool.mode }}
								/>
							</span>
						</div>
						<div
							style={{
								marginTop: "4px",
								backgroundColor: "var(--vscode-badge-background)",
								border: "1px solid var(--vscode-badge-background)",
								borderRadius: "4px 4px 0 0",
								overflow: "hidden",
								marginBottom: "2px",
							}}>
							<div
								style={{
									padding: "9px 10px 9px 14px",
									backgroundColor: "var(--vscode-badge-background)",
									borderBottom: "1px solid var(--vscode-editorGroup-border)",
									fontWeight: "bold",
									fontSize: "var(--vscode-font-size)",
									color: "var(--vscode-badge-foreground)",
									display: "flex",
									alignItems: "center",
									gap: "6px",
								}}>
								<span className="codicon codicon-arrow-right"></span>
								{t("chat:subtasks.newTaskContent")}
							</div>
							<div style={{ padding: "12px 16px", backgroundColor: "var(--vscode-editor-background)" }}>
								<MarkdownBlock markdown={tool.content} />
							</div>
						</div>
					</>
				)
			case "finishTask":
				return (
					<>
						<div style={headerStyle}>
							{toolIcon("check-all")}
							<span style={{ fontWeight: "bold" }}>{t("chat:subtasks.wantsToFinish")}</span>
						</div>
						<div
							style={{
								marginTop: "4px",
								backgroundColor: "var(--vscode-editor-background)",
								border: "1px solid var(--vscode-badge-background)",
								borderRadius: "4px",
								overflow: "hidden",
								marginBottom: "8px",
							}}>
							<div
								style={{
									padding: "9px 10px 9px 14px",
									backgroundColor: "var(--vscode-badge-background)",
									borderBottom: "1px solid var(--vscode-editorGroup-border)",
									fontWeight: "bold",
									fontSize: "var(--vscode-font-size)",
									color: "var(--vscode-badge-foreground)",
									display: "flex",
									alignItems: "center",
									gap: "6px",
								}}>
								<span className="codicon codicon-check"></span>
								{t("chat:subtasks.completionContent")}
							</div>
							<div style={{ padding: "12px 16px", backgroundColor: "var(--vscode-editor-background)" }}>
								<MarkdownBlock markdown={t("chat:subtasks.completionInstructions")} />
							</div>
						</div>
					</>
				)
			case "runSlashCommand": {
				const slashCommandInfo = tool
				return (
					<>
						<div style={headerStyle}>
							{toolIcon("play")}
							<span style={{ fontWeight: "bold" }}>
								{message.type === "ask"
									? t("chat:slashCommand.wantsToRun")
									: t("chat:slashCommand.didRun")}
							</span>
						</div>
						<div
							style={{
								marginTop: "4px",
								backgroundColor: "var(--vscode-editor-background)",
								border: "1px solid var(--vscode-editorGroup-border)",
								borderRadius: "4px",
								overflow: "hidden",
								cursor: "pointer",
							}}
							onClick={handleToggleExpand}>
							<ToolUseBlockHeader
								className="group"
								style={{
									display: "flex",
									alignItems: "center",
									justifyContent: "space-between",
									padding: "10px 12px",
								}}>
								<div style={{ display: "flex", alignItems: "center", gap: "8px" }}>
									<span style={{ fontWeight: "500", fontSize: "var(--vscode-font-size)" }}>
										/{slashCommandInfo.command}
									</span>
									{slashCommandInfo.source && (
										<VSCodeBadge style={{ fontSize: "calc(var(--vscode-font-size) - 2px)" }}>
											{slashCommandInfo.source}
										</VSCodeBadge>
									)}
								</div>
								<span
									className={`codicon codicon-chevron-${isExpanded ? "up" : "down"} opacity-0 group-hover:opacity-100 transition-opacity duration-200`}></span>
							</ToolUseBlockHeader>
							{isExpanded && (slashCommandInfo.args || slashCommandInfo.description) && (
								<div
									style={{
										padding: "12px 16px",
										borderTop: "1px solid var(--vscode-editorGroup-border)",
										display: "flex",
										flexDirection: "column",
										gap: "8px",
									}}>
									{slashCommandInfo.args && (
										<div>
											<span style={{ fontWeight: "500" }}>Arguments: </span>
											<span style={{ color: "var(--vscode-descriptionForeground)" }}>
												{slashCommandInfo.args}
											</span>
										</div>
									)}
									{slashCommandInfo.description && (
										<div style={{ color: "var(--vscode-descriptionForeground)" }}>
											{slashCommandInfo.description}
										</div>
									)}
								</div>
							)}
						</div>
					</>
				)
			}
			case "generateImage":
				return (
					<>
						<div style={headerStyle}>
							{tool.isProtected ? (
								<span
									className="codicon codicon-lock"
									style={{ color: "var(--vscode-editorWarning-foreground)", marginBottom: "-1.5px" }}
								/>
							) : (
								toolIcon("file-media")
							)}
							<span style={{ fontWeight: "bold" }}>
								{message.type === "ask"
									? tool.isProtected
										? t("chat:fileOperations.wantsToGenerateImageProtected")
										: tool.isOutsideWorkspace
											? t("chat:fileOperations.wantsToGenerateImageOutsideWorkspace")
											: t("chat:fileOperations.wantsToGenerateImage")
									: t("chat:fileOperations.didGenerateImage")}
							</span>
						</div>
						{message.type === "ask" && (
							<div className="pl-6">
								<CodeAccordian
									path={tool.path}
									code={tool.content}
									language="text"
									isExpanded={isExpanded}
									onToggleExpand={handleToggleExpand}
								/>
							</div>
						)}
					</>
				)
			default:
				return null
		}
	}

	switch (message.type) {
		case "say":
			switch (message.say) {
				case "diff_error":
					return (
						<ErrorRow
							type="diff_error"
							message={message.text || ""}
							expandable={true}
							showCopyButton={true}
						/>
					)
				case "subtask_result":
					return (
						<div>
							<div
								style={{
									marginTop: "0px",
									backgroundColor: "var(--vscode-badge-background)",
									border: "1px solid var(--vscode-badge-background)",
									borderRadius: "0 0 4px 4px",
									overflow: "hidden",
									marginBottom: "8px",
								}}>
								<div
									style={{
										padding: "9px 10px 9px 14px",
										backgroundColor: "var(--vscode-badge-background)",
										borderBottom: "1px solid var(--vscode-editorGroup-border)",
										fontWeight: "bold",
										fontSize: "var(--vscode-font-size)",
										color: "var(--vscode-badge-foreground)",
										display: "flex",
										alignItems: "center",
										gap: "6px",
									}}>
									<span className="codicon codicon-arrow-left"></span>
									{t("chat:subtasks.resultContent")}
								</div>
								<div
									style={{
										padding: "12px 16px",
										backgroundColor: "var(--vscode-editor-background)",
									}}>
									<MarkdownBlock markdown={message.text} />
								</div>
							</div>
						</div>
					)
				case "reasoning":
					return (
						<ReasoningBlock
							content={message.text || ""}
							ts={message.ts}
							isStreaming={isStreaming}
							isLast={isLast}
							metadata={message.metadata as any}
						/>
					)
				case "api_req_started":
					// Determine if the API request is in progress
					const isApiRequestInProgress =
						apiReqCancelReason === undefined && apiRequestFailedMessage === undefined && cost === undefined

					return (
						<>
							<div
								className={`group text-sm transition-opacity ${
									isApiRequestInProgress ? "opacity-100" : "opacity-40 hover:opacity-100"
								}`}
								style={{
									...headerStyle,
									marginBottom:
										((cost === null || cost === undefined) && apiRequestFailedMessage) ||
										apiReqStreamingFailedMessage
											? 10
											: 0,
									justifyContent: "space-between",
								}}>
								<div style={{ display: "flex", alignItems: "center", gap: "10px", flexGrow: 1 }}>
									{icon}
									{/* kilocode_change start */}
									<div style={{ display: "flex", alignItems: "center", gap: "8px", flexGrow: 1 }}>
										{title}
										{showTimestamps && <ChatTimestamps ts={message.ts} />}
									</div>
									{/* kilocode_change end */}
								</div>
								<div
									className="text-xs text-vscode-dropdown-foreground border-vscode-dropdown-border/50 border px-1.5 py-0.5 rounded-lg"
									style={{ opacity: shouldShowCost ? 1 : 0 }}>
									${Number(cost || 0)?.toFixed(4)}
								</div>
								{
									// kilocode_change start
									!cost && usageMissing && (
										<StandardTooltip content={t("kilocode:pricing.costUnknownDescription")}>
											<div className="flex items-center text-xs text-vscode-dropdown-foreground border-vscode-dropdown-border/50 border px-1.5 py-0.5 rounded-lg whitespace-nowrap">
												<span className="codicon codicon-warning pr-1"></span>
												{t("kilocode:pricing.costUnknown")}
											</div>
										</StandardTooltip>
									)
									// kilocode_change end
								}
							</div>
							{(((cost === null || cost === undefined) && apiRequestFailedMessage) ||
								apiReqStreamingFailedMessage) && (
								<ErrorRow
									type="api_failure"
									message={apiRequestFailedMessage || apiReqStreamingFailedMessage || ""}
									additionalContent={
										apiRequestFailedMessage?.toLowerCase().includes("powershell") ? (
											<>
												<br />
												<br />
												{t("chat:powershell.issues")}{" "}
												<a
													href="https://github.com/cline/cline/wiki/TroubleShooting-%E2%80%90-%22PowerShell-is-not-recognized-as-an-internal-or-external-command%22"
													style={{ color: "inherit", textDecoration: "underline" }}>
													troubleshooting guide
												</a>
												.
											</>
										) : undefined
									}
								/>
							)}
						</>
					)
				case "api_req_finished":
					return null // we should never see this message type
				case "text":
					return (
						<div>
							<div style={headerStyle}>
								<MessageCircle className="w-4 shrink-0" aria-label="Speech bubble icon" />
								<span style={{ fontWeight: "bold" }}>{t("chat:text.rooSaid")}</span>
							</div>
							<div className="pl-6">
								<Markdown markdown={message.text} partial={message.partial} />
								{message.images && message.images.length > 0 && (
									<div style={{ marginTop: "10px" }}>
										{message.images.map((image, index) => (
											<ImageBlock key={index} imageData={image} />
										))}
									</div>
								)}
							</div>
						</div>
					)
				case "user_feedback":
					return (
						<div className="group">
							<div style={headerStyle}>
								<User className="w-4 shrink-0" aria-label="User icon" />
								<span style={{ fontWeight: "bold" }}>{t("chat:feedback.youSaid")}</span>
							</div>
							<div
								className={cn(
									"ml-6 border rounded-sm overflow-hidden whitespace-pre-wrap",
									isEditing
										? "bg-vscode-editor-background text-vscode-editor-foreground"
										: "cursor-text p-1 bg-vscode-editor-foreground/70 text-vscode-editor-background",
								)}>
								{isEditing ? (
									<div className="flex flex-col gap-2">
										<ChatTextArea
											inputValue={editedContent}
											setInputValue={setEditedContent}
											sendingDisabled={false}
											selectApiConfigDisabled={true}
											placeholderText={t("chat:editMessage.placeholder")}
											selectedImages={editImages}
											setSelectedImages={setEditImages}
											onSend={handleSaveEdit}
											onSelectImages={handleSelectImages}
											shouldDisableImages={!model?.supportsImages}
											mode={editMode}
											setMode={setEditMode}
											modeShortcutText=""
											isEditMode={true}
											onCancel={handleCancelEdit}
										/>
									</div>
								) : (
									<div className="flex justify-between">
										<div
											className="flex-grow px-2 py-1 wrap-anywhere rounded-lg transition-colors"
											onClick={(e) => {
												e.stopPropagation()
												if (!isStreaming) {
													handleEditClick()
												}
											}}
											title={t("chat:queuedMessages.clickToEdit")}>
											<Mention text={message.text} withShadow />
										</div>
										<div className="flex gap-2 pr-1">
											<div
												className="cursor-pointer shrink-0 opacity-0 group-hover:opacity-100 transition-opacity"
												style={{ visibility: isStreaming ? "hidden" : "visible" }}
												onClick={(e) => {
													e.stopPropagation()
													handleEditClick()
												}}>
												<Edit className="w-4 shrink-0" aria-label="Edit message icon" />
											</div>
											<div
												className="cursor-pointer shrink-0 opacity-0 group-hover:opacity-100 transition-opacity"
												style={{ visibility: isStreaming ? "hidden" : "visible" }}
												onClick={(e) => {
													e.stopPropagation()
													vscode.postMessage({ type: "deleteMessage", value: message.ts })
												}}>
												<Trash2 className="w-4 shrink-0" aria-label="Delete message icon" />
											</div>
										</div>
									</div>
								)}
								{!isEditing && message.images && message.images.length > 0 && (
									<Thumbnails images={message.images} style={{ marginTop: "8px" }} />
								)}
							</div>
						</div>
					)
				case "user_feedback_diff":
					const tool = safeJsonParse<ClineSayTool>(message.text)
					return (
						<div style={{ marginTop: -10, width: "100%" }}>
							<CodeAccordian
								code={tool?.diff}
								language="diff"
								isFeedback={true}
								isExpanded={isExpanded}
								onToggleExpand={handleToggleExpand}
							/>
						</div>
					)
				case "error":
					return <ErrorRow type="error" message={message.text || ""} />
				case "completion_result":
					const commitRange = message.metadata?.kiloCode?.commitRange
					return (
						<>
							<div style={headerStyle}>
								{icon}
								{/* kilocode_change start */}
								<div style={{ display: "flex", alignItems: "center", gap: "8px" }}>
									{title}
									{showTimestamps && <ChatTimestamps ts={message.ts} />}
								</div>
								{/* kilocode_change end */}
							</div>
							<div className="border-l border-green-600/30 ml-2 pl-4 pb-1">
								<Markdown markdown={message.text} />
							</div>
							{
								// kilocode_change start
								!message.partial && enableCheckpoints !== false && commitRange ? (
									<SeeNewChangesButtons commitRange={commitRange} />
								) : (
									<></>
								)
								// kilocode_change end
							}
						</>
					)
				case "shell_integration_warning":
					return <CommandExecutionError />
				case "checkpoint_saved":
					return (
						<CheckpointSaved
							ts={message.ts!}
							commitHash={message.text!}
							currentHash={currentCheckpoint}
							checkpoint={message.checkpoint}
						/>
					)
				case "condense_context":
					if (message.partial) {
						return <CondensingContextRow />
					}
					return message.contextCondense ? <ContextCondenseRow {...message.contextCondense} /> : null
				case "condense_context_error":
					return <CondenseContextErrorRow errorText={message.text} />
				case "codebase_search_result":
					let parsed: {
						content: {
							query: string
							results: Array<{
								filePath: string
								score: number
								startLine: number
								endLine: number
								codeChunk: string
							}>
						}
					} | null = null

					try {
						if (message.text) {
							parsed = JSON.parse(message.text)
						}
					} catch (error) {
						console.error("Failed to parse codebaseSearch content:", error)
					}

					if (parsed && !parsed?.content) {
						console.error("Invalid codebaseSearch content structure:", parsed.content)
						return <div>Error displaying search results.</div>
					}

					const { results = [] } = parsed?.content || {}

					return <CodebaseSearchResultsDisplay results={results} />
				// kilocode_change start: upstream pr https://github.com/RooCodeInc/Roo-Code/pull/5452
				case "browser_action_result":
					// This should not normally be rendered here as browser_action_result messages
					// should be grouped into browser sessions and rendered by BrowserSessionRow.
					// If we see this, it means the message grouping logic has a bug.
					return (
						<>
							{title && (
								<div style={headerStyle}>
									{icon}
									{title}
								</div>
							)}
							<div style={{ paddingTop: 10 }}>
								<div
									style={{
										color: "var(--vscode-errorForeground)",
										fontFamily: "monospace",
										fontSize: "12px",
										padding: "8px",
										backgroundColor: "var(--vscode-editor-background)",
										border: "1px solid var(--vscode-editorError-border)",
										borderRadius: "4px",
										marginBottom: "8px",
									}}>
									⚠️ Browser action result not properly grouped - this is a bug in the message
									grouping logic
								</div>
								<Markdown markdown={message.text} partial={message.partial} />
							</div>
						</>
					)
				// kilocode_change end
				case "user_edit_todos":
					return <UpdateTodoListToolBlock userEdited onChange={() => {}} />
				case "tool" as any:
					// Handle say tool messages
					const sayTool = safeJsonParse<ClineSayTool>(message.text)
					if (!sayTool) return null

					switch (sayTool.tool) {
						case "runSlashCommand": {
							const slashCommandInfo = sayTool
							return (
								<>
									<div style={headerStyle}>
										<span
											className="codicon codicon-terminal-cmd"
											style={{
												color: "var(--vscode-foreground)",
												marginBottom: "-1.5px",
											}}></span>
										<span style={{ fontWeight: "bold" }}>{t("chat:slashCommand.didRun")}</span>
									</div>
									<div className="pl-6">
										<ToolUseBlock>
											<ToolUseBlockHeader
												style={{
													display: "flex",
													flexDirection: "column",
													alignItems: "flex-start",
													gap: "4px",
													padding: "10px 12px",
												}}>
												<div
													style={{
														display: "flex",
														alignItems: "center",
														gap: "8px",
														width: "100%",
													}}>
													<span
														style={{
															fontWeight: "500",
															fontSize: "var(--vscode-font-size)",
														}}>
														/{slashCommandInfo.command}
													</span>
													{slashCommandInfo.args && (
														<span
															style={{
																color: "var(--vscode-descriptionForeground)",
																fontSize: "var(--vscode-font-size)",
															}}>
															{slashCommandInfo.args}
														</span>
													)}
												</div>
												{slashCommandInfo.description && (
													<div
														style={{
															color: "var(--vscode-descriptionForeground)",
															fontSize: "calc(var(--vscode-font-size) - 1px)",
														}}>
														{slashCommandInfo.description}
													</div>
												)}
												{slashCommandInfo.source && (
													<div style={{ display: "flex", alignItems: "center", gap: "4px" }}>
														<VSCodeBadge
															style={{ fontSize: "calc(var(--vscode-font-size) - 2px)" }}>
															{slashCommandInfo.source}
														</VSCodeBadge>
													</div>
												)}
											</ToolUseBlockHeader>
										</ToolUseBlock>
									</div>
								</>
							)
						}
						default:
							return null
					}
				case "image":
					// Parse the JSON to get imageUri and imagePath
					const imageInfo = safeJsonParse<{ imageUri: string; imagePath: string }>(message.text || "{}")
					if (!imageInfo) {
						return null
					}
					return (
						<div style={{ marginTop: "10px" }}>
							<ImageBlock imageUri={imageInfo.imageUri} imagePath={imageInfo.imagePath} />
						</div>
					)
				default:
					return (
						<>
							{title && (
								<div style={headerStyle}>
									{icon}
									{/* kilocode_change start */}
									<div style={{ display: "flex", alignItems: "center", gap: "8px", flexGrow: 1 }}>
										{title}
										{showTimestamps && <ChatTimestamps ts={message.ts} />}
									</div>
									{/* kilocode_change end */}
								</div>
							)}
							<div style={{ paddingTop: 10 }}>
								<Markdown markdown={message.text} partial={message.partial} />
							</div>
						</>
					)
			}
		case "ask":
			switch (message.ask) {
				case "mistake_limit_reached":
					return <ErrorRow type="mistake_limit" message={message.text || ""} />
				case "command":
					return (
						<CommandExecution
							executionId={message.ts.toString()}
							text={message.text}
							icon={icon}
							title={title}
						/>
					)
				case "use_mcp_server":
					// Parse the message text to get the MCP server request
					const messageJson = safeJsonParse<any>(message.text, {})

					// Extract the response field if it exists
					const { response, ...mcpServerRequest } = messageJson

					// Create the useMcpServer object with the response field
					const useMcpServer: ClineAskUseMcpServer = {
						...mcpServerRequest,
						response,
					}

					if (!useMcpServer) {
						return null
					}

					const server = mcpServers.find((server) => server.name === useMcpServer.serverName)

					return (
						<>
							<div style={headerStyle}>
								{icon}
								{title}
							</div>
							<div className="w-full bg-vscode-editor-background border border-vscode-border rounded-xs p-2 mt-2">
								{useMcpServer.type === "access_mcp_resource" && (
									<McpResourceRow
										item={{
											// Use the matched resource/template details, with fallbacks
											...(findMatchingResourceOrTemplate(
												useMcpServer.uri || "",
												server?.resources,
												server?.resourceTemplates,
											) || {
												name: "",
												mimeType: "",
												description: "",
											}),
											// Always use the actual URI from the request
											uri: useMcpServer.uri || "",
										}}
									/>
								)}
								{useMcpServer.type === "use_mcp_tool" && (
									<McpExecution
										executionId={message.ts.toString()}
										text={useMcpServer.arguments !== "{}" ? useMcpServer.arguments : undefined}
										serverName={useMcpServer.serverName}
										toolName={useMcpServer.toolName}
										isArguments={true}
										server={server}
										useMcpServer={useMcpServer}
										alwaysAllowMcp={alwaysAllowMcp}
									/>
								)}
							</div>
						</>
					)
				case "completion_result":
					if (message.text) {
						return (
							<div>
								<div style={headerStyle}>
									{icon}
									{title}
								</div>
								<div style={{ color: "var(--vscode-charts-green)", paddingTop: 10 }}>
									<Markdown markdown={message.text} partial={message.partial} />
								</div>
							</div>
						)
					} else {
						return null // Don't render anything when we get a completion_result ask without text
					}
				case "followup":
					return (
						<>
							{title && (
								<div style={headerStyle}>
									{icon}
									{/* kilocode_change start */}
									<div style={{ display: "flex", alignItems: "center", gap: "8px" }}>
										{title}
										{showTimestamps && <ChatTimestamps ts={message.ts} />}
									</div>
									{/* kilocode_change start */}
								</div>
							)}
							<div className="flex flex-col gap-2 ml-6">
								<Markdown
									markdown={message.partial === true ? message?.text : followUpData?.question}
								/>
								<FollowUpSuggest
									suggestions={followUpData?.suggest}
									onSuggestionClick={onSuggestionClick}
									ts={message?.ts}
									onCancelAutoApproval={onFollowUpUnmount}
									isAnswered={isFollowUpAnswered}
								/>
							</div>
						</>
					)

				// kilocode_change begin
				case "condense":
					return (
						<>
							<div style={headerStyle}>
								<span
									className="codicon codicon-new-file"
									style={{
										color: normalColor,
										marginBottom: "-1.5px",
									}}></span>
								<span style={{ color: normalColor, fontWeight: "bold" }}>
									{t("kilocode:chat.condense.wantsToCondense")}
								</span>
							</div>
							<NewTaskPreview context={message.text || ""} />
						</>
					)

				case "payment_required_prompt": {
					return <LowCreditWarning message={message} />
				}
				case "invalid_model": {
					return <InvalidModelWarning message={message} isLast={isLast} />
				}
				case "report_bug":
					return (
						<>
							<div style={headerStyle}>
								<span
									className="codicon codicon-new-file"
									style={{
										color: normalColor,
										marginBottom: "-1.5px",
									}}></span>
								<span style={{ color: normalColor, fontWeight: "bold" }}>
									KiloCode wants to create a Github issue:
								</span>
							</div>
							<ReportBugPreview data={message.text || ""} />
						</>
					)
				// kilocode_change end
				case "auto_approval_max_req_reached": {
					return <AutoApprovedRequestLimitWarning message={message} />
				}
				default:
					return null
			}
	}
}<|MERGE_RESOLUTION|>--- conflicted
+++ resolved
@@ -362,7 +362,6 @@
 			default:
 				return [null, null]
 		}
-<<<<<<< HEAD
 	}, [
 		type,
 		isCommandExecuting,
@@ -372,12 +371,8 @@
 		cost,
 		apiRequestFailedMessage,
 		t,
-		isExpanded,
 		inferenceProvider, // kilocode_change
 	])
-=======
-	}, [type, isCommandExecuting, message, isMcpServerResponding, apiReqCancelReason, cost, apiRequestFailedMessage, t])
->>>>>>> a8f87d2b
 
 	const headerStyle: React.CSSProperties = {
 		display: "flex",
