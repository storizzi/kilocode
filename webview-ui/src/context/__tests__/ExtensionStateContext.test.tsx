// npx jest src/context/__tests__/ExtensionStateContext.test.tsx

import { render, screen, act } from "@testing-library/react"

import { ExtensionState } from "@roo/shared/ExtensionMessage"
import { ExtensionStateContextProvider, useExtensionState, mergeExtensionState } from "../ExtensionStateContext"
import { ExperimentId } from "@roo/shared/experiments"
import { ProviderSettings } from "@roo/shared/api"

const TestComponent = () => {
	const {
		allowedCommands,
		setAllowedCommands,
		soundEnabled,
		showRooIgnoredFiles,
		setShowRooIgnoredFiles,
		autoApprovalEnabled,
		alwaysAllowReadOnly,
		alwaysAllowWrite,
	} = useExtensionState()
	return (
		<div>
			<div data-testid="allowed-commands">{JSON.stringify(allowedCommands)}</div>
			<div data-testid="sound-enabled">{JSON.stringify(soundEnabled)}</div>
			<div data-testid="show-rooignored-files">{JSON.stringify(showRooIgnoredFiles)}</div>
			<div data-testid="auto-approval-enabled">{JSON.stringify(autoApprovalEnabled)}</div>
			<div data-testid="always-allow-read-only">{JSON.stringify(alwaysAllowReadOnly)}</div>
			<div data-testid="always-allow-write">{JSON.stringify(alwaysAllowWrite)}</div>
			<button data-testid="update-button" onClick={() => setAllowedCommands(["npm install", "git status"])}>
				Update Commands
			</button>
			<button data-testid="toggle-rooignore-button" onClick={() => setShowRooIgnoredFiles(!showRooIgnoredFiles)}>
				Update Commands
			</button>
		</div>
	)
}

const ApiConfigTestComponent = () => {
	const { apiConfiguration, setApiConfiguration } = useExtensionState()

	return (
		<div>
			<div data-testid="api-configuration">{JSON.stringify(apiConfiguration)}</div>
			<button
				data-testid="update-api-config-button"
				onClick={() => setApiConfiguration({ apiModelId: "new-model", apiProvider: "anthropic" })}>
				Update API Config
			</button>
			<button data-testid="partial-update-button" onClick={() => setApiConfiguration({ modelTemperature: 0.7 })}>
				Partial Update
			</button>
		</div>
	)
}

describe("ExtensionStateContext", () => {
	it("initializes with empty allowedCommands array", () => {
		render(
			<ExtensionStateContextProvider>
				<TestComponent />
			</ExtensionStateContextProvider>,
		)

		expect(JSON.parse(screen.getByTestId("allowed-commands").textContent!)).toEqual([])
	})

	it("initializes with soundEnabled set to false", () => {
		render(
			<ExtensionStateContextProvider>
				<TestComponent />
			</ExtensionStateContextProvider>,
		)

		expect(JSON.parse(screen.getByTestId("sound-enabled").textContent!)).toBe(false)
	})

	it("initializes with showRooIgnoredFiles set to true", () => {
		render(
			<ExtensionStateContextProvider>
				<TestComponent />
			</ExtensionStateContextProvider>,
		)

		expect(JSON.parse(screen.getByTestId("show-rooignored-files").textContent!)).toBe(true)
	})

	it("initializes with autoApprovalEnabled set to true", () => {
		render(
			<ExtensionStateContextProvider>
				<TestComponent />
			</ExtensionStateContextProvider>,
		)

		expect(JSON.parse(screen.getByTestId("auto-approval-enabled").textContent!)).toBe(true)
	})

	it("initializes with alwaysAllowReadOnly set to true", () => {
		render(
			<ExtensionStateContextProvider>
				<TestComponent />
			</ExtensionStateContextProvider>,
		)

		expect(JSON.parse(screen.getByTestId("always-allow-read-only").textContent!)).toBe(true)
	})

	it("initializes with alwaysAllowWrite set to true", () => {
		render(
			<ExtensionStateContextProvider>
				<TestComponent />
			</ExtensionStateContextProvider>,
		)

		expect(JSON.parse(screen.getByTestId("always-allow-write").textContent!)).toBe(true)
	})

	it("updates showRooIgnoredFiles through setShowRooIgnoredFiles", () => {
		render(
			<ExtensionStateContextProvider>
				<TestComponent />
			</ExtensionStateContextProvider>,
		)

		act(() => {
			screen.getByTestId("toggle-rooignore-button").click()
		})

		expect(JSON.parse(screen.getByTestId("show-rooignored-files").textContent!)).toBe(false)
	})

	it("updates allowedCommands through setAllowedCommands", () => {
		render(
			<ExtensionStateContextProvider>
				<TestComponent />
			</ExtensionStateContextProvider>,
		)

		act(() => {
			screen.getByTestId("update-button").click()
		})

		expect(JSON.parse(screen.getByTestId("allowed-commands").textContent!)).toEqual(["npm install", "git status"])
	})

	it("throws error when used outside provider", () => {
		// Suppress console.error for this test since we expect an error
		const consoleSpy = jest.spyOn(console, "error")
		consoleSpy.mockImplementation(() => {})

		expect(() => {
			render(<TestComponent />)
		}).toThrow("useExtensionState must be used within an ExtensionStateContextProvider")

		consoleSpy.mockRestore()
	})

	it("updates apiConfiguration through setApiConfiguration", () => {
		render(
			<ExtensionStateContextProvider>
				<ApiConfigTestComponent />
			</ExtensionStateContextProvider>,
		)

		const initialContent = screen.getByTestId("api-configuration").textContent!
		expect(initialContent).toBeDefined()

		act(() => {
			screen.getByTestId("update-api-config-button").click()
		})

		const updatedContent = screen.getByTestId("api-configuration").textContent!
		const updatedConfig = JSON.parse(updatedContent || "{}")

		expect(updatedConfig).toEqual(
			expect.objectContaining({
				apiModelId: "new-model",
				apiProvider: "anthropic",
			}),
		)
	})

	it("correctly merges partial updates to apiConfiguration", () => {
		render(
			<ExtensionStateContextProvider>
				<ApiConfigTestComponent />
			</ExtensionStateContextProvider>,
		)

		// First set the initial configuration
		act(() => {
			screen.getByTestId("update-api-config-button").click()
		})

		// Verify initial update
		const initialContent = screen.getByTestId("api-configuration").textContent!
		const initialConfig = JSON.parse(initialContent || "{}")
		expect(initialConfig).toEqual(
			expect.objectContaining({
				apiModelId: "new-model",
				apiProvider: "anthropic",
			}),
		)

		// Now perform a partial update
		act(() => {
			screen.getByTestId("partial-update-button").click()
		})

		// Verify that the partial update was merged with the existing configuration
		const updatedContent = screen.getByTestId("api-configuration").textContent!
		const updatedConfig = JSON.parse(updatedContent || "{}")
		expect(updatedConfig).toEqual(
			expect.objectContaining({
				apiModelId: "new-model", // Should retain this from previous update
				apiProvider: "anthropic", // Should retain this from previous update
				modelTemperature: 0.7, // Should add this from partial update
			}),
		)
	})
})

describe("mergeExtensionState", () => {
	it("should correctly merge extension states", () => {
		const baseState: ExtensionState = {
			version: "",
			mcpEnabled: false,
			enableMcpServerCreation: false,
			clineMessages: [],
			taskHistory: [],
			shouldShowAnnouncement: false,
			enableCheckpoints: true,
			writeDelayMs: 1000,
			requestDelaySeconds: 5,
			mode: "default",
			experiments: {} as Record<ExperimentId, boolean>,
			customModes: [],
			maxOpenTabsContext: 20,
			maxWorkspaceFiles: 100,
			apiConfiguration: { providerId: "openrouter" } as ProviderSettings,
			showRooIgnoredFiles: true,
			renderContext: "sidebar",
			maxReadFileLine: 500,
<<<<<<< HEAD
			showAutoApproveMenu: false,
=======
			autoCondenseContextPercent: 100,
>>>>>>> dbb58f08
		}

		const prevState: ExtensionState = {
			...baseState,
			apiConfiguration: { modelMaxTokens: 1234, modelMaxThinkingTokens: 123 },
			experiments: {} as Record<ExperimentId, boolean>,
		}

		const newState: ExtensionState = {
			...baseState,
			apiConfiguration: { modelMaxThinkingTokens: 456, modelTemperature: 0.3 },
			experiments: {
				powerSteering: true,
				autoCondenseContext: true,
			} as Record<ExperimentId, boolean>,
		}

		const result = mergeExtensionState(prevState, newState)

		expect(result.apiConfiguration).toEqual({
			modelMaxThinkingTokens: 456,
			modelTemperature: 0.3,
		})

		expect(result.experiments).toEqual({
			powerSteering: true,
			autoCondenseContext: true,
		})
	})
})<|MERGE_RESOLUTION|>--- conflicted
+++ resolved
@@ -241,11 +241,8 @@
 			showRooIgnoredFiles: true,
 			renderContext: "sidebar",
 			maxReadFileLine: 500,
-<<<<<<< HEAD
 			showAutoApproveMenu: false,
-=======
 			autoCondenseContextPercent: 100,
->>>>>>> dbb58f08
 		}
 
 		const prevState: ExtensionState = {
